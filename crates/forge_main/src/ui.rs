--- conflicted
+++ resolved
@@ -421,12 +421,7 @@
                     self.api.upsert_conversation(conversation).await?;
                     Ok(conversation_id)
                 } else {
-<<<<<<< HEAD
                     let conversation = self.api.init_conversation(base_workflow).await?;
-                    self.state.model = Some(conversation.main_model()?);
-=======
-                    let conversation = self.api.init_conversation(workflow.clone()).await?;
->>>>>>> 4135bbd8
                     self.state.conversation_id = Some(conversation.id.clone());
                     self.update_model(conversation.main_model()?);
                     Ok(conversation.id)
