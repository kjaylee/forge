--- conflicted
+++ resolved
@@ -103,10 +103,7 @@
     async fn on_new(&mut self) -> Result<()> {
         self.init_state().await?;
         banner::display()?;
-<<<<<<< HEAD
         self.api.clear_state().await.ok();
-=======
->>>>>>> 4201cac7
         Ok(())
     }
 
@@ -146,16 +143,10 @@
             .await?;
 
         self.writeln(TitleFormat::action(format!(
-<<<<<<< HEAD
-            "Switched to '{}' mode",
-            self.state.mode
+            "Switched to agent {}",
+            agent.id.as_str().to_case(Case::UpperSnake).bold()
         )))
         .await?;
-=======
-            "Switched to agent {}",
-            agent.id.as_str().to_case(Case::UpperSnake).bold()
-        )))?;
->>>>>>> 4201cac7
 
         Ok(())
     }
@@ -258,12 +249,8 @@
                             tokio::spawn(
                                 TRACKER.dispatch(forge_tracker::EventKind::Error(format!("{error:?}"))),
                             );
-<<<<<<< HEAD
+                            tracing::error!(error = ?error);
                             self.spinner.stop(None).await?;
-=======
-                            tracing::error!(error = ?error);
-                            self.spinner.stop(None)?;
->>>>>>> 4201cac7
                             eprintln!("{}", TitleFormat::error(format!("{error:?}")));
                         },
                     }
