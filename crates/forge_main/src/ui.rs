--- conflicted
+++ resolved
@@ -449,33 +449,10 @@
     ) -> Result<()> {
         while let Some(message) = stream.next().await {
             match message {
-                Ok(message) => self.handle_chat_response(message)?,
+                Ok(message) => self.handle_chat_response(message).await?,
                 Err(err) => {
                     self.spinner.stop(None)?;
-<<<<<<< HEAD
-                    return Ok(());
-                }
-                _ = interval.tick() => {
-                    // Update the spinner with elapsed time
-                    if let Err(e) = self.spinner.update_time() {
-                        tracing::warn!("Failed to update spinner time: {}", e);
-                    }
-                }
-                maybe_message = stream.next() => {
-                    match maybe_message {
-                        Some(Ok(message)) => self.handle_chat_response(message).await?,
-                        Some(Err(err)) => {
-                            self.spinner.stop(None)?;
-                            return Err(err);
-                        }
-                        None => {
-                            self.spinner.stop(None)?;
-                            return Ok(())
-                        },
-                    }
-=======
                     return Err(err);
->>>>>>> 9c9e438b
                 }
             }
         }
@@ -560,8 +537,8 @@
                 if self.api.should_show_feedback().await? {
                     self.api.update_last_shown().await?;
                     self.writeln(
-                        TitleFormat::action("Feedback request".to_string())
-                            .sub_title("Please provide feedback on your experience https://lake-may-569.notion.site/1e9b1c02dfca802885f3da28612cdc69".to_string()),
+                        TitleFormat::action("Please provide feedback on your experience".to_string())
+                            .sub_title("https://lake-may-569.notion.site/1e9b1c02dfca802885f3da28612cdc69".to_string()),
                     )?;
                 }
             }
