use core::panic;
use std::io::Write;

use clap::Parser;
use colored::Colorize;
use forge_domain::ModelId;
use forge_server::{ChatRequest, ChatResponse, Result, API};
use tokio_stream::StreamExt;

#[derive(Parser)]
struct Cli {
    path: Option<String>,
}

#[tokio::main]
async fn main() -> Result<()> {
    let cli = Cli::parse();

    if let Some(path) = cli.path {
        let api = API::init().await?;

        let cwd = std::env::current_dir()?;
        let full_path = cwd.join(path);
        let mut content = tokio::fs::read_to_string(full_path).await?;

        println!("{}", content.trim());
        let mut current_conversation_id = None;
        loop {
            let model = ModelId::from_env(api.env());
            let chat = ChatRequest {
                content: content.clone(),
                model,
                conversation_id: current_conversation_id,
            };

            let mut stream = api.chat(chat).await?;
            while let Some(message) = stream.next().await {
                match message.unwrap() {
                    ChatResponse::Text(text) => {
                        print!("{}", text);
                    }
                    ChatResponse::ToolCallDetected(_) => {}
                    ChatResponse::ToolCallArgPart(arg) => {
                        print!("{}", arg);
                    }
                    ChatResponse::ToolCallStart(tool_call_full) => {
                        println!(
                            "\n{} {}",
<<<<<<< HEAD
                            "Tool use detected:".green(),
=======
                            "Running tool:".bright_green(),
>>>>>>> f092fe34
                            tool_call_full.name.as_str()
                        );
                    }
                    ChatResponse::ToolCallEnd(tool_result) => {
                        println!("{}", tool_result.content);
                    }
                    ChatResponse::ConversationStarted(id) => {
                        current_conversation_id = Some(id);
                    }
                    ChatResponse::ModifyContext(_) => {}
                    ChatResponse::Complete => {}
                    ChatResponse::Error(err) => {
                        panic!("{:?}", err);
                    }
                }

                std::io::stdout().flush().unwrap();
            }

            println!();
            content = inquire::Text::new("")
                .with_help_message("type '/done' to end this conversation.")
                .prompt()
                .unwrap();
            if content.trim() == "/done" {
                break;
            }
        }

        Ok(())
    } else {
        Ok(API::init().await?.launch().await?)
    }
}<|MERGE_RESOLUTION|>--- conflicted
+++ resolved
@@ -46,11 +46,7 @@
                     ChatResponse::ToolCallStart(tool_call_full) => {
                         println!(
                             "\n{} {}",
-<<<<<<< HEAD
                             "Tool use detected:".green(),
-=======
-                            "Running tool:".bright_green(),
->>>>>>> f092fe34
                             tool_call_full.name.as_str()
                         );
                     }
