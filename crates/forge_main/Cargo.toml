--- conflicted
+++ resolved
@@ -37,15 +37,13 @@
 strum_macros.workspace = true
 base64.workspace = true
 convert_case.workspace = true
-<<<<<<< HEAD
-merge.workspace = true
-=======
 update-informer = { version = "1.2.0", default-features = false, features = [
     "npm",
     "ureq",
     "rustls-tls",
 ] }
->>>>>>> 4135bbd8
+merge.workspace = true
+
 
 [dev-dependencies]
 insta.workspace = true
