[package]
name = "forge"
version = "0.1.0"
edition = "2021"


[dependencies]
clap.workspace = true
forge_api.workspace = true
forge_domain.workspace = true
forge_walker.workspace = true
forge_display.workspace = true
forge_tracker.workspace = true
forge_snaps.workspace = true
forge_spinner.workspace = true
inquire.workspace = true
serde_yml.workspace = true
merge.workspace = true

forge_fs.workspace = true
tokio.workspace = true
tokio-stream.workspace = true
colored.workspace = true
async-trait.workspace = true
anyhow.workspace = true
derive_setters.workspace = true
lazy_static.workspace = true
reedline.workspace = true
nu-ansi-term.workspace = true
tracing.workspace = true
tracing-appender.workspace = true
tracing-subscriber.workspace = true
chrono.workspace = true
serde_json.workspace = true
serde.workspace = true
strum.workspace = true
strum_macros.workspace = true
base64.workspace = true
convert_case.workspace = true
<<<<<<< HEAD
merge.workspace = true
=======
update-informer = { version = "1.2.0", default-features = false, features = [
    "npm",
    "ureq",
    "rustls-tls",
] }

>>>>>>> 6367fb46

[dev-dependencies]
insta.workspace = true
pretty_assertions.workspace = true<|MERGE_RESOLUTION|>--- conflicted
+++ resolved
@@ -37,16 +37,12 @@
 strum_macros.workspace = true
 base64.workspace = true
 convert_case.workspace = true
-<<<<<<< HEAD
-merge.workspace = true
-=======
 update-informer = { version = "1.2.0", default-features = false, features = [
     "npm",
     "ureq",
     "rustls-tls",
 ] }
 
->>>>>>> 6367fb46
 
 [dev-dependencies]
 insta.workspace = true
