#![allow(dead_code)]

<<<<<<< HEAD
use std::collections::HashSet;
use std::sync::Arc;

use anyhow::Context as _;
use async_recursion::async_recursion;
use futures::future::join_all;
use futures::Stream;
use serde_json::Value;

use crate::chat_stream_ext::BoxStreamExt;
use crate::{
    Agent, AgentId, ChatCompletionMessage, ContentMessage, Context, ContextMessage, FlowId,
    ProviderService, Role, Schema, Summarize, SystemContext, ToolCall, ToolCallFull,
    ToolDefinition, ToolName, ToolResult, ToolService, Transform, Variables, Workflow, WorkflowId,
};
=======
use crate::{Agent, AgentId, FlowId, Schema, ToolDefinition, ToolName, Variables, Workflow};
>>>>>>> 5cae6dc7

#[async_trait::async_trait]
pub trait AgentExecutor {
    async fn execute(&self, agent: &Agent) -> anyhow::Result<Variables>;
}

pub struct Arena {
    pub agents: Vec<Agent>,
    pub workflows: Vec<Workflow>,
    pub tools: Vec<SmartTool<Variables>>,
}

impl Arena {
    pub fn find_agent(&self, id: &AgentId) -> Option<&Agent> {
        self.agents.iter().find(|a| a.id == *id)
    }
}

#[derive(Debug, Clone)]
pub struct SmartTool<S> {
    pub name: ToolName,
    pub description: String,
    pub run: FlowId,
    pub input: Schema<S>,
}

impl<S> SmartTool<S> {
    pub fn to_tool_definition(&self) -> ToolDefinition {
        ToolDefinition {
            name: self.name.clone(),
            description: self.description.clone(),
            input_schema: self.input.schema.clone(),
            output_schema: None,
        }
    }
<<<<<<< HEAD
}

pub enum FlowContext {
    Agent(Agent),
    Workflow(Workflow),
}

#[derive(Debug, thiserror::Error)]
pub enum Error {
    #[error("Agent not found in the arena: {0}")]
    AgentUndefined(AgentId),

    #[error("Workflow not found in the arena: {0}")]
    WorkflowUndefined(WorkflowId),

    #[error("Variable not found in output: {0}")]
    UndefinedVariable(String),
}

pub struct HandoverValue<T> {
    pub from: FlowId,
    pub to: FlowId,
    pub value: T,
}

pub type Result<A> = std::result::Result<A, Error>;

pub struct Orchestrator {
    arena: Arena,
    system_context: SystemContext,
    provider: Arc<dyn ProviderService>,
    tool: Arc<dyn ToolService>,
}

impl Orchestrator {
    pub fn new(
        provider: Arc<dyn ProviderService>,
        tool: Arc<dyn ToolService>,
        arena: Arena,
        system_context: SystemContext,
    ) -> Self {
        Self { arena, provider, system_context, tool }
    }

    pub async fn execute(&self, id: &FlowId, input: &Variables) -> anyhow::Result<Variables> {
        match id {
            FlowId::Agent(id) => self.init_agent(id, input).await,
            FlowId::Workflow(id) => self.init_workflow(id, input).await,
        }
    }

    fn init_default_tool_definitions(&self) -> Vec<ToolDefinition> {
        self.tool.list()
    }

    fn init_smart_tool_definitions(&self) -> Vec<ToolDefinition> {
        self.arena
            .tools
            .iter()
            .map(|a| a.to_tool_definition())
            .collect()
    }

    fn init_tool_definitions(&self, tools: &[ToolName]) -> Vec<ToolDefinition> {
        let required_tools = tools.iter().collect::<HashSet<_>>();
        let default_tools = self.init_default_tool_definitions();
        let smart_tools = self.init_smart_tool_definitions();

        default_tools
            .into_iter()
            .chain(smart_tools)
            .filter(|tool| required_tools.contains(&tool.name))
            .collect::<Vec<_>>()
    }

    fn init_agent_context(&self, agent: &Agent, input: &Variables) -> anyhow::Result<Context> {
        let tool_defs = self.init_tool_definitions(&agent.tools);

        let tool_usage_prompt = tool_defs.iter().fold("".to_string(), |acc, tool| {
            format!("{}\n{}", acc, tool.usage_prompt())
        });

        let system_message = agent.system_prompt.render(
            &self
                .system_context
                .clone()
                .tool_information(tool_usage_prompt),
        )?;

        let user_message = ContextMessage::user(agent.user_prompt.render(input)?);

        Ok(Context::default()
            .set_system_message(system_message)
            .add_message(user_message)
            .extend_tools(tool_defs))
    }

    async fn collect_content(
        &self,
        response: &mut (impl Stream<Item = std::result::Result<ChatCompletionMessage, anyhow::Error>>
                  + Send
                  + Unpin),
    ) -> String {
        use futures::StreamExt;

        // Create a boxed stream and collect content
        let mut stream = response.boxed().collect_content();

        // Collect all messages and get the last one's content
        let mut messages = Vec::new();
        while let Some(result) = stream.next().await {
            if let Ok(msg) = result {
                messages.push(msg);
            }
        }

        // Get the last message's content
        messages
            .last()
            .and_then(|msg| msg.content.as_ref())
            .map(|content| content.as_str().to_string())
            .unwrap_or_default()
    }

    async fn collect_tool_calls(
        &self,
        response: &mut (impl Stream<Item = std::result::Result<ChatCompletionMessage, anyhow::Error>>
                  + Send
                  + Unpin),
        tool_supported: bool,
    ) -> Vec<ToolCallFull> {
        use futures::StreamExt;

        // First collect all messages
        let mut messages = Vec::new();

        let boxed = response.boxed();
        let mut stream: Box<
            dyn Stream<Item = std::result::Result<ChatCompletionMessage, anyhow::Error>>
                + Send
                + Unpin,
        > = if tool_supported {
            Box::new(boxed.collect_tool_call_parts())
        } else {
            Box::new(boxed.collect_tool_call_xml_content())
        };

        while let Some(result) = stream.next().await {
            if let Ok(msg) = result {
                messages.push(msg);
            }
        }

        // Extract all full tool calls
        messages
            .into_iter()
            .flat_map(|msg| msg.tool_call)
            .filter_map(|call| match call {
                ToolCall::Full(full) => Some(full),
                _ => None,
            })
            .collect()
    }

    fn find_tool(&self, name: &ToolName) -> Option<&SmartTool<Variables>> {
        self.arena.tools.iter().find(|tool| tool.name == *name)
    }

    async fn execute_tool(&self, tool_call: &ToolCallFull) -> anyhow::Result<ToolResult> {
        let smart_tool = self.find_tool(&tool_call.name);
        if let Some(tool) = smart_tool {
            let input = Variables::from(tool_call.arguments.clone());
            match self.execute(&tool.run, &input).await {
                Ok(output) => {
                    let output = serde_json::to_string(&output).with_context(|| {
                        format!(
                            "Failed to serialize output of smart tool: {}",
                            tool.name.as_str()
                        )
                    })?;
                    Ok(ToolResult::from(tool_call.clone()).success(output))
                }
                Err(error) => Ok(ToolResult::from(tool_call.clone()).failure(error.to_string())),
            }
        } else {
            Ok(self.tool.call(tool_call.clone()).await)
        }
    }

    fn find_workflow(&self, id: &WorkflowId) -> anyhow::Result<&Workflow> {
        Ok(self
            .arena
            .workflows
            .iter()
            .find(|w| w.id == *id)
            .ok_or(Error::WorkflowUndefined(id.clone()))?)
    }

    fn find_agent(&self, id: &AgentId) -> anyhow::Result<&Agent> {
        Ok(self
            .arena
            .agents
            .iter()
            .find(|a| a.id == *id)
            .ok_or(Error::AgentUndefined(id.clone()))?)
    }

    #[async_recursion(?Send)]
    async fn execute_transform(
        &self,
        transforms: &[Transform],
        mut context: Context,
    ) -> anyhow::Result<Context> {
        for transform in transforms.iter() {
            match transform {
                Transform::Summarize {
                    agent_id,
                    token_limit,
                    input: input_key,
                    output: output_key,
                } => {
                    let mut s = Summarize::new(&mut context, *token_limit);
                    while let Some(mut summary) = s.summarize() {
                        let mut input = Variables::default();
                        input.add(input_key, summary.get());

                        let output = self.init_agent(agent_id, &input).await?;
                        let value = output
                            .get(output_key)
                            .ok_or(Error::UndefinedVariable(output_key.to_string()))?;

                        summary.set(serde_json::to_string(&value)?);
                    }
                }
                Transform::EnhanceUserPrompt { agent_id, input: input_key, output: output_key } => {
                    if let Some(ContextMessage::ContentMessage(ContentMessage {
                        role: Role::User,
                        content,
                        ..
                    })) = context.messages.last_mut()
                    {
                        let mut input = Variables::default();
                        input.add(input_key, Value::from(content.clone()));

                        let output = self.init_agent(agent_id, &input).await?;
                        let value = output
                            .get(output_key)
                            .ok_or(Error::UndefinedVariable(output_key.to_string()))?;

                        let message = serde_json::to_string(&value)?;

                        content.push_str(&format!("\n<{output_key}>\n{message}\n</{output_key}>"));
                    }
                }
            }
        }

        Ok(context)
    }

    async fn init_agent(&self, agent: &AgentId, input: &Variables) -> anyhow::Result<Variables> {
        let agent = self.find_agent(agent)?;
        let mut context = self.init_agent_context(agent, input)?;
        let content = agent.user_prompt.render(input)?;
        let output = Variables::default();
        context = context.add_message(ContextMessage::user(content));

        loop {
            context = self.execute_transform(&agent.transforms, context).await?;

            let mut response = self.provider.chat(&agent.model, context.clone()).await?;
            let tool_supported = self.provider.parameters(&agent.model).await?.tool_supported;
            let tool_calls = self.collect_tool_calls(&mut response, tool_supported).await;

            if tool_calls.is_empty() {
                return Ok(output);
            }

            let mut response = self.provider.chat(&agent.model, context.clone()).await?;
            let content = self.collect_content(&mut response).await;

            let tool_results = join_all(
                tool_calls
                    .iter()
                    .map(|tool_call| self.execute_tool(tool_call)),
            )
            .await
            .into_iter()
            .collect::<anyhow::Result<Vec<_>>>()?;

            context = context
                .add_message(ContextMessage::assistant(content, Some(tool_calls)))
                .add_tool_results(tool_results);
        }
    }

    async fn init_flow(
        &self,
        flow_id: &FlowId,
        input: &Variables,
        workflow: &Workflow,
    ) -> anyhow::Result<Variables> {
        match flow_id {
            FlowId::Agent(agent_id) => {
                let variables = self.init_agent(agent_id, input).await?;
                let flows = workflow
                    .handovers
                    .get(&agent_id.clone().into())
                    .ok_or(Error::AgentUndefined(agent_id.clone()))?;

                join_all(
                    flows
                        .iter()
                        .map(|flow_id| self.init_flow(flow_id, &variables, workflow)),
                )
                .await
                .into_iter()
                .collect::<anyhow::Result<Vec<_>>>()
                .map(Variables::from)
            }
            FlowId::Workflow(id) => self.init_workflow(id, input).await,
        }
    }

    async fn init_workflow(&self, id: &WorkflowId, input: &Variables) -> anyhow::Result<Variables> {
        let workflow = self.find_workflow(id)?;
        join_all(
            workflow
                .head_flow()
                .iter()
                .map(|flow_id| self.init_flow(flow_id, input, workflow)),
        )
        .await
        .into_iter()
        .collect::<anyhow::Result<Vec<_>>>()
        .map(Variables::from)
    }
=======
>>>>>>> 5cae6dc7
}<|MERGE_RESOLUTION|>--- conflicted
+++ resolved
@@ -1,24 +1,6 @@
 #![allow(dead_code)]
 
-<<<<<<< HEAD
-use std::collections::HashSet;
-use std::sync::Arc;
-
-use anyhow::Context as _;
-use async_recursion::async_recursion;
-use futures::future::join_all;
-use futures::Stream;
-use serde_json::Value;
-
-use crate::chat_stream_ext::BoxStreamExt;
-use crate::{
-    Agent, AgentId, ChatCompletionMessage, ContentMessage, Context, ContextMessage, FlowId,
-    ProviderService, Role, Schema, Summarize, SystemContext, ToolCall, ToolCallFull,
-    ToolDefinition, ToolName, ToolResult, ToolService, Transform, Variables, Workflow, WorkflowId,
-};
-=======
 use crate::{Agent, AgentId, FlowId, Schema, ToolDefinition, ToolName, Variables, Workflow};
->>>>>>> 5cae6dc7
 
 #[async_trait::async_trait]
 pub trait AgentExecutor {
@@ -54,344 +36,4 @@
             output_schema: None,
         }
     }
-<<<<<<< HEAD
-}
-
-pub enum FlowContext {
-    Agent(Agent),
-    Workflow(Workflow),
-}
-
-#[derive(Debug, thiserror::Error)]
-pub enum Error {
-    #[error("Agent not found in the arena: {0}")]
-    AgentUndefined(AgentId),
-
-    #[error("Workflow not found in the arena: {0}")]
-    WorkflowUndefined(WorkflowId),
-
-    #[error("Variable not found in output: {0}")]
-    UndefinedVariable(String),
-}
-
-pub struct HandoverValue<T> {
-    pub from: FlowId,
-    pub to: FlowId,
-    pub value: T,
-}
-
-pub type Result<A> = std::result::Result<A, Error>;
-
-pub struct Orchestrator {
-    arena: Arena,
-    system_context: SystemContext,
-    provider: Arc<dyn ProviderService>,
-    tool: Arc<dyn ToolService>,
-}
-
-impl Orchestrator {
-    pub fn new(
-        provider: Arc<dyn ProviderService>,
-        tool: Arc<dyn ToolService>,
-        arena: Arena,
-        system_context: SystemContext,
-    ) -> Self {
-        Self { arena, provider, system_context, tool }
-    }
-
-    pub async fn execute(&self, id: &FlowId, input: &Variables) -> anyhow::Result<Variables> {
-        match id {
-            FlowId::Agent(id) => self.init_agent(id, input).await,
-            FlowId::Workflow(id) => self.init_workflow(id, input).await,
-        }
-    }
-
-    fn init_default_tool_definitions(&self) -> Vec<ToolDefinition> {
-        self.tool.list()
-    }
-
-    fn init_smart_tool_definitions(&self) -> Vec<ToolDefinition> {
-        self.arena
-            .tools
-            .iter()
-            .map(|a| a.to_tool_definition())
-            .collect()
-    }
-
-    fn init_tool_definitions(&self, tools: &[ToolName]) -> Vec<ToolDefinition> {
-        let required_tools = tools.iter().collect::<HashSet<_>>();
-        let default_tools = self.init_default_tool_definitions();
-        let smart_tools = self.init_smart_tool_definitions();
-
-        default_tools
-            .into_iter()
-            .chain(smart_tools)
-            .filter(|tool| required_tools.contains(&tool.name))
-            .collect::<Vec<_>>()
-    }
-
-    fn init_agent_context(&self, agent: &Agent, input: &Variables) -> anyhow::Result<Context> {
-        let tool_defs = self.init_tool_definitions(&agent.tools);
-
-        let tool_usage_prompt = tool_defs.iter().fold("".to_string(), |acc, tool| {
-            format!("{}\n{}", acc, tool.usage_prompt())
-        });
-
-        let system_message = agent.system_prompt.render(
-            &self
-                .system_context
-                .clone()
-                .tool_information(tool_usage_prompt),
-        )?;
-
-        let user_message = ContextMessage::user(agent.user_prompt.render(input)?);
-
-        Ok(Context::default()
-            .set_system_message(system_message)
-            .add_message(user_message)
-            .extend_tools(tool_defs))
-    }
-
-    async fn collect_content(
-        &self,
-        response: &mut (impl Stream<Item = std::result::Result<ChatCompletionMessage, anyhow::Error>>
-                  + Send
-                  + Unpin),
-    ) -> String {
-        use futures::StreamExt;
-
-        // Create a boxed stream and collect content
-        let mut stream = response.boxed().collect_content();
-
-        // Collect all messages and get the last one's content
-        let mut messages = Vec::new();
-        while let Some(result) = stream.next().await {
-            if let Ok(msg) = result {
-                messages.push(msg);
-            }
-        }
-
-        // Get the last message's content
-        messages
-            .last()
-            .and_then(|msg| msg.content.as_ref())
-            .map(|content| content.as_str().to_string())
-            .unwrap_or_default()
-    }
-
-    async fn collect_tool_calls(
-        &self,
-        response: &mut (impl Stream<Item = std::result::Result<ChatCompletionMessage, anyhow::Error>>
-                  + Send
-                  + Unpin),
-        tool_supported: bool,
-    ) -> Vec<ToolCallFull> {
-        use futures::StreamExt;
-
-        // First collect all messages
-        let mut messages = Vec::new();
-
-        let boxed = response.boxed();
-        let mut stream: Box<
-            dyn Stream<Item = std::result::Result<ChatCompletionMessage, anyhow::Error>>
-                + Send
-                + Unpin,
-        > = if tool_supported {
-            Box::new(boxed.collect_tool_call_parts())
-        } else {
-            Box::new(boxed.collect_tool_call_xml_content())
-        };
-
-        while let Some(result) = stream.next().await {
-            if let Ok(msg) = result {
-                messages.push(msg);
-            }
-        }
-
-        // Extract all full tool calls
-        messages
-            .into_iter()
-            .flat_map(|msg| msg.tool_call)
-            .filter_map(|call| match call {
-                ToolCall::Full(full) => Some(full),
-                _ => None,
-            })
-            .collect()
-    }
-
-    fn find_tool(&self, name: &ToolName) -> Option<&SmartTool<Variables>> {
-        self.arena.tools.iter().find(|tool| tool.name == *name)
-    }
-
-    async fn execute_tool(&self, tool_call: &ToolCallFull) -> anyhow::Result<ToolResult> {
-        let smart_tool = self.find_tool(&tool_call.name);
-        if let Some(tool) = smart_tool {
-            let input = Variables::from(tool_call.arguments.clone());
-            match self.execute(&tool.run, &input).await {
-                Ok(output) => {
-                    let output = serde_json::to_string(&output).with_context(|| {
-                        format!(
-                            "Failed to serialize output of smart tool: {}",
-                            tool.name.as_str()
-                        )
-                    })?;
-                    Ok(ToolResult::from(tool_call.clone()).success(output))
-                }
-                Err(error) => Ok(ToolResult::from(tool_call.clone()).failure(error.to_string())),
-            }
-        } else {
-            Ok(self.tool.call(tool_call.clone()).await)
-        }
-    }
-
-    fn find_workflow(&self, id: &WorkflowId) -> anyhow::Result<&Workflow> {
-        Ok(self
-            .arena
-            .workflows
-            .iter()
-            .find(|w| w.id == *id)
-            .ok_or(Error::WorkflowUndefined(id.clone()))?)
-    }
-
-    fn find_agent(&self, id: &AgentId) -> anyhow::Result<&Agent> {
-        Ok(self
-            .arena
-            .agents
-            .iter()
-            .find(|a| a.id == *id)
-            .ok_or(Error::AgentUndefined(id.clone()))?)
-    }
-
-    #[async_recursion(?Send)]
-    async fn execute_transform(
-        &self,
-        transforms: &[Transform],
-        mut context: Context,
-    ) -> anyhow::Result<Context> {
-        for transform in transforms.iter() {
-            match transform {
-                Transform::Summarize {
-                    agent_id,
-                    token_limit,
-                    input: input_key,
-                    output: output_key,
-                } => {
-                    let mut s = Summarize::new(&mut context, *token_limit);
-                    while let Some(mut summary) = s.summarize() {
-                        let mut input = Variables::default();
-                        input.add(input_key, summary.get());
-
-                        let output = self.init_agent(agent_id, &input).await?;
-                        let value = output
-                            .get(output_key)
-                            .ok_or(Error::UndefinedVariable(output_key.to_string()))?;
-
-                        summary.set(serde_json::to_string(&value)?);
-                    }
-                }
-                Transform::EnhanceUserPrompt { agent_id, input: input_key, output: output_key } => {
-                    if let Some(ContextMessage::ContentMessage(ContentMessage {
-                        role: Role::User,
-                        content,
-                        ..
-                    })) = context.messages.last_mut()
-                    {
-                        let mut input = Variables::default();
-                        input.add(input_key, Value::from(content.clone()));
-
-                        let output = self.init_agent(agent_id, &input).await?;
-                        let value = output
-                            .get(output_key)
-                            .ok_or(Error::UndefinedVariable(output_key.to_string()))?;
-
-                        let message = serde_json::to_string(&value)?;
-
-                        content.push_str(&format!("\n<{output_key}>\n{message}\n</{output_key}>"));
-                    }
-                }
-            }
-        }
-
-        Ok(context)
-    }
-
-    async fn init_agent(&self, agent: &AgentId, input: &Variables) -> anyhow::Result<Variables> {
-        let agent = self.find_agent(agent)?;
-        let mut context = self.init_agent_context(agent, input)?;
-        let content = agent.user_prompt.render(input)?;
-        let output = Variables::default();
-        context = context.add_message(ContextMessage::user(content));
-
-        loop {
-            context = self.execute_transform(&agent.transforms, context).await?;
-
-            let mut response = self.provider.chat(&agent.model, context.clone()).await?;
-            let tool_supported = self.provider.parameters(&agent.model).await?.tool_supported;
-            let tool_calls = self.collect_tool_calls(&mut response, tool_supported).await;
-
-            if tool_calls.is_empty() {
-                return Ok(output);
-            }
-
-            let mut response = self.provider.chat(&agent.model, context.clone()).await?;
-            let content = self.collect_content(&mut response).await;
-
-            let tool_results = join_all(
-                tool_calls
-                    .iter()
-                    .map(|tool_call| self.execute_tool(tool_call)),
-            )
-            .await
-            .into_iter()
-            .collect::<anyhow::Result<Vec<_>>>()?;
-
-            context = context
-                .add_message(ContextMessage::assistant(content, Some(tool_calls)))
-                .add_tool_results(tool_results);
-        }
-    }
-
-    async fn init_flow(
-        &self,
-        flow_id: &FlowId,
-        input: &Variables,
-        workflow: &Workflow,
-    ) -> anyhow::Result<Variables> {
-        match flow_id {
-            FlowId::Agent(agent_id) => {
-                let variables = self.init_agent(agent_id, input).await?;
-                let flows = workflow
-                    .handovers
-                    .get(&agent_id.clone().into())
-                    .ok_or(Error::AgentUndefined(agent_id.clone()))?;
-
-                join_all(
-                    flows
-                        .iter()
-                        .map(|flow_id| self.init_flow(flow_id, &variables, workflow)),
-                )
-                .await
-                .into_iter()
-                .collect::<anyhow::Result<Vec<_>>>()
-                .map(Variables::from)
-            }
-            FlowId::Workflow(id) => self.init_workflow(id, input).await,
-        }
-    }
-
-    async fn init_workflow(&self, id: &WorkflowId, input: &Variables) -> anyhow::Result<Variables> {
-        let workflow = self.find_workflow(id)?;
-        join_all(
-            workflow
-                .head_flow()
-                .iter()
-                .map(|flow_id| self.init_flow(flow_id, input, workflow)),
-        )
-        .await
-        .into_iter()
-        .collect::<anyhow::Result<Vec<_>>>()
-        .map(Variables::from)
-    }
-=======
->>>>>>> 5cae6dc7
 }