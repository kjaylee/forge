--- conflicted
+++ resolved
@@ -5,29 +5,7 @@
 
 use crate::merge::Key;
 use crate::template::Template;
-<<<<<<< HEAD
 use crate::{EventContext, ModelId, SystemContext, ToolName};
-=======
-use crate::{Environment, EventContext, ModelId, ToolName};
-
-#[derive(Debug, Default, Setters, Clone, Serialize, Deserialize)]
-#[setters(strip_option)]
-pub struct SystemContext {
-    #[serde(skip_serializing_if = "Option::is_none")]
-    pub env: Option<Environment>,
-    #[serde(skip_serializing_if = "Option::is_none")]
-    pub tool_information: Option<String>,
-    /// Indicates whether the agent supports tools.
-    /// This value is populated directly from the Agent configuration.
-    #[serde(default)]
-    pub tool_supported: bool,
-    #[serde(skip_serializing_if = "Vec::is_empty")]
-    pub files: Vec<String>,
-    pub readme: String,
-    #[serde(skip_serializing_if = "String::is_empty")]
-    pub project_rules: String,
-}
->>>>>>> 7b9bfd51
 
 // Unique identifier for an agent
 #[derive(Debug, Display, Eq, PartialEq, Hash, Clone, Serialize, Deserialize)]
@@ -123,10 +101,10 @@
     #[merge(strategy = crate::merge::option)]
     pub max_walker_depth: Option<usize>,
 
-    /// Rules that the agent needs to follow.
-    #[serde(skip_serializing_if = "String::is_empty", default)]
-    #[merge(strategy = crate::merge::string::concat)]
-    pub project_rules: String,
+    /// A set of custom rules that the agent should follow
+    #[serde(skip_serializing_if = "Option::is_none")]
+    #[merge(strategy = crate::merge::option)]
+    pub project_rules: Option<String>,
 }
 
 impl Agent {
@@ -145,6 +123,7 @@
             subscribe: None,
             max_turns: None,
             max_walker_depth: None,
+            project_rules: None,
         }
     }
 }
@@ -188,21 +167,16 @@
 
     /// Intercepts the context and performs an operation without changing the
     /// context
-<<<<<<< HEAD
     PassThrough {
         // ID of the agent performing the pass-through
         agent_id: AgentId,
         // Input template for the transformation
         input: String,
     },
-=======
-    PassThrough { agent_id: AgentId, input: String },
->>>>>>> 7b9bfd51
 }
 
 #[cfg(test)]
 mod tests {
-<<<<<<< HEAD
     use super::*;
 
     #[test]
@@ -354,71 +328,5 @@
         assert_eq!(subscribe.len(), 2);
         assert!(subscribe.contains(&"event3".to_string()));
         assert!(subscribe.contains(&"event4".to_string()));
-=======
-    use merge::Merge;
-
-    use super::*;
-
-    impl Default for Agent {
-        fn default() -> Self {
-            Agent {
-                tool_supported: false,
-                id: AgentId(String::new()),
-                model: None,
-                description: None,
-                system_prompt: None,
-                user_prompt: None,
-                suggestions: false,
-                ephemeral: false,
-                enable: true, // Assuming default is enabled
-                tools: Vec::new(),
-                transforms: Vec::new(),
-                subscribe: Vec::new(),
-                max_turns: None,
-                max_walker_depth: None,
-                project_rules: String::new(),
-            }
-        }
-    }
-
-    #[test]
-    fn test_merge_project_rules() {
-        // case 1: base has some project rules and other has some rules
-        let mut base = Agent::default();
-        base.project_rules = "Rule 1: Be concise".to_string();
-
-        let other = Agent {
-            project_rules: "Rule 2: Be precise".to_string(),
-            ..Agent::default()
-        };
-
-        base.merge(other);
-        assert_eq!(base.project_rules, "Rule 1: Be concise\nRule 2: Be precise");
-
-        // case 2: base has empty project rules but other has some rules
-        let mut base = Agent::default();
-        let other = Agent {
-            project_rules: "Rule 1: Be precise".to_string(),
-            ..Agent::default()
-        };
-
-        base.merge(other);
-        assert_eq!(base.project_rules, "Rule 1: Be precise");
-
-        // case 3: base and other has empty project rules
-        let mut base = Agent::default();
-
-        let other = Agent::default();
-        base.merge(other);
-        assert!(base.project_rules.is_empty());
-
-        // case 4: base has some project rules and other has no project rules.
-        let mut base = Agent::default();
-        base.project_rules = "Rule 1: Be concise".to_string();
-
-        let other = Agent::default();
-        base.merge(other);
-        assert_eq!(base.project_rules, "Rule 1: Be concise");
->>>>>>> 7b9bfd51
     }
 }