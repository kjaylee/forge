--- conflicted
+++ resolved
@@ -375,12 +375,8 @@
 
             let current_time = Local::now().format("%Y-%m-%d %H:%M:%S %:z").to_string();
 
-<<<<<<< HEAD
             let tool_supported = self.is_tool_supported(agent).await?;
             let supports_parallel_tool_calls = self.is_parallel_tool_call_supported(agent).await;
-=======
-            let tool_supported = self.is_tool_supported(agent)?;
->>>>>>> 71e2de5e
             let tool_information = match tool_supported {
                 true => None,
                 false => Some(ToolUsagePrompt::from(&self.get_allowed_tools(agent)?).to_string()),
