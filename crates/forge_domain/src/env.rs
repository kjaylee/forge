use std::path::PathBuf;

use derive_setters::Setters;
use serde::{Deserialize, Serialize};

#[derive(Debug, Setters, Clone, Serialize, Deserialize)]
#[serde(rename_all = "camelCase")]
#[setters(strip_option)]
/// Represents the environment in which the application is running.
pub struct Environment {
    /// The operating system of the environment.
    pub os: String,
    /// The process ID of the current process.
    pub pid: u32,
    /// The current working directory.
    pub cwd: PathBuf,
    /// The home directory.
    pub home: Option<PathBuf>,
    /// The shell being used.
    pub shell: String,
<<<<<<< HEAD
    /// The Forge API key.
    pub open_router_key: String,
    /// The Qdrant API Key
    pub qdrant_key: Option<String>,
    /// The Qdrant Cluster
    pub qdrant_cluster: Option<String>,
=======
>>>>>>> 9b3cb4cd
    /// The base path relative to which everything else stored.
    pub base_path: PathBuf,
    /// The Forge API key.
    pub provider_key: String,
    /// The base url for provider
    pub provider_url: String,
}

impl Environment {
    pub fn db_path(&self) -> PathBuf {
        self.base_path.clone()
    }

    pub fn log_path(&self) -> PathBuf {
        self.base_path.join("logs")
    }

    pub fn history_path(&self) -> PathBuf {
        self.base_path.join(".forge_history")
    }
}<|MERGE_RESOLUTION|>--- conflicted
+++ resolved
@@ -18,15 +18,10 @@
     pub home: Option<PathBuf>,
     /// The shell being used.
     pub shell: String,
-<<<<<<< HEAD
-    /// The Forge API key.
-    pub open_router_key: String,
     /// The Qdrant API Key
     pub qdrant_key: Option<String>,
     /// The Qdrant Cluster
     pub qdrant_cluster: Option<String>,
-=======
->>>>>>> 9b3cb4cd
     /// The base path relative to which everything else stored.
     pub base_path: PathBuf,
     /// The Forge API key.
