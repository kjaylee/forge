--- conflicted
+++ resolved
@@ -128,16 +128,6 @@
             .await
     }
 
-<<<<<<< HEAD
-    async fn call_tool(&self, input: ToolCallFull) -> anyhow::Result<ToolResult> {
-        let result = self
-            .app
-            .tool_service()
-            .call(ToolCallContext::default(), input)
-            .await;
-
-        Ok(result)
-=======
     async fn execute_shell_command_raw(
         &self,
         command: &str,
@@ -147,6 +137,15 @@
             .command_executor_service()
             .execute_command_raw(command, args)
             .await
->>>>>>> 6367fb46
     }
+
+     async fn call_tool(&self, input: ToolCallFull) -> anyhow::Result<ToolResult> {
+        let result = self
+            .app
+            .tool_service()
+            .call(ToolCallContext::default(), input)
+            .await;
+
+        Ok(result)
+     }
 }