use std::path::{Path, PathBuf};

use anyhow::Result;
use forge_app::{AppConfig, InitAuth};
use forge_stream::MpscStream;

use crate::*;

#[async_trait::async_trait]
pub trait API: Sync + Send {
    /// Provides a list of files in the current working directory for auto
    /// completion
    async fn discover(&self) -> Result<Vec<crate::File>>;

    /// Provides information about the tools available in the current
    /// environment
    async fn tools(&self) -> anyhow::Result<Vec<ToolDefinition>>;

    /// Provides a list of models available in the current environment
    async fn models(&self) -> Result<Vec<Model>>;

    /// Executes a chat request and returns a stream of responses
    async fn chat(&self, chat: ChatRequest) -> Result<MpscStream<Result<ChatResponse>>>;

    /// Returns the current environment
    fn environment(&self) -> Environment;

    /// Creates a new conversation with the given workflow configuration
    async fn init_conversation<W: Into<Workflow> + Send + Sync>(
        &self,
        config: W,
    ) -> Result<Conversation>;

    /// Adds a new conversation to the conversation store
    async fn upsert_conversation(&self, conversation: Conversation) -> Result<()>;

    /// Initializes a workflow configuration from the given path
    /// The workflow at the specified path is merged with the default
    /// configuration If no path is provided, it will try to find forge.yaml
    /// in the current directory or its parent directories
    async fn read_workflow(&self, path: Option<&Path>) -> Result<Workflow>;

    /// Reads the workflow from the given path and merges it with a default
    /// workflow. This provides a convenient way to get a complete workflow
    /// configuration without having to manually handle the merge logic.
    /// If no path is provided, it will try to find forge.yaml in the current
    /// directory or its parent directories
    async fn read_merged(&self, path: Option<&Path>) -> Result<Workflow>;

    /// Writes the given workflow to the specified path
    /// If no path is provided, it will try to find forge.yaml in the current
    /// directory or its parent directories
    async fn write_workflow(&self, path: Option<&Path>, workflow: &Workflow) -> Result<()>;

    /// Updates the workflow at the given path using the provided closure
    /// If no path is provided, it will try to find forge.yaml in the current
    /// directory or its parent directories
    async fn update_workflow<F>(&self, path: Option<&Path>, f: F) -> Result<Workflow>
    where
        F: FnOnce(&mut Workflow) + Send;

    /// Returns the conversation with the given ID
    async fn conversation(&self, conversation_id: &ConversationId) -> Result<Option<Conversation>>;

    /// Compacts the context of the main agent for the given conversation and
    /// persists it. Returns metrics about the compaction (original vs.
    /// compacted tokens and messages).
    async fn compact_conversation(
        &self,
        conversation_id: &ConversationId,
    ) -> Result<CompactionResult>;

    /// Executes a shell command using the shell tool infrastructure
    async fn execute_shell_command(
        &self,
        command: &str,
        working_dir: PathBuf,
    ) -> Result<CommandOutput>;

    /// Executes the shell command on present stdio.
    async fn execute_shell_command_raw(&self, command: &str) -> Result<std::process::ExitStatus>;

    /// Reads and merges MCP configurations from all available configuration
    /// files This combines both user-level and local configurations with
    /// local taking precedence
    async fn read_mcp_config(&self) -> Result<McpConfig>;

    /// Writes the provided MCP configuration to disk at the specified scope
    /// The scope determines whether the configuration is written to user-level
    /// or local configuration User-level configuration is stored in the
    /// user's home directory Local configuration is stored in the current
    /// project directory
    async fn write_mcp_config(&self, scope: &Scope, config: &McpConfig) -> Result<()>;

<<<<<<< HEAD
    /// Allows modification of the ForgeConfig
    async fn modify_config<Fn>(&self, f: Fn) -> Result<()>
    where
        Fn: FnOnce(&mut ForgeConfig) + Send + Sync;
=======
    async fn init_login(&self) -> Result<InitAuth>;
    async fn login(&self, auth: &InitAuth) -> Result<()>;
    async fn logout(&self) -> anyhow::Result<()>;
    async fn provider(&self) -> anyhow::Result<Provider>;
    async fn app_config(&self) -> anyhow::Result<AppConfig>;
>>>>>>> 2f05290d
}<|MERGE_RESOLUTION|>--- conflicted
+++ resolved
@@ -92,16 +92,14 @@
     /// project directory
     async fn write_mcp_config(&self, scope: &Scope, config: &McpConfig) -> Result<()>;
 
-<<<<<<< HEAD
-    /// Allows modification of the ForgeConfig
-    async fn modify_config<Fn>(&self, f: Fn) -> Result<()>
-    where
-        Fn: FnOnce(&mut ForgeConfig) + Send + Sync;
-=======
     async fn init_login(&self) -> Result<InitAuth>;
     async fn login(&self, auth: &InitAuth) -> Result<()>;
     async fn logout(&self) -> anyhow::Result<()>;
     async fn provider(&self) -> anyhow::Result<Provider>;
     async fn app_config(&self) -> anyhow::Result<AppConfig>;
->>>>>>> 2f05290d
+
+    /// Allows modification of the ForgeConfig
+    async fn modify_config<Fn>(&self, f: Fn) -> Result<()>
+    where
+        Fn: FnOnce(&mut ForgeConfig) + Send + Sync;
 }