use std::path::{Path, PathBuf};

use anyhow::Result;
use forge_app::{AppConfig, InitAuth, User};
use forge_stream::MpscStream;

use crate::*;

#[async_trait::async_trait]
pub trait API: Sync + Send {
    /// Provides a list of files in the current working directory for auto
    /// completion
    async fn discover(&self) -> Result<Vec<crate::File>>;

    /// Provides information about the tools available in the current
    /// environment
    async fn tools(&self) -> anyhow::Result<Vec<ToolDefinition>>;

    /// Provides a list of models available in the current environment
    async fn models(&self) -> Result<Vec<Model>>;

    /// Executes a chat request and returns a stream of responses
    async fn chat(&self, chat: ChatRequest) -> Result<MpscStream<Result<ChatResponse>>>;

    /// Returns the current environment
    fn environment(&self) -> Environment;

    /// Creates a new conversation with the given workflow configuration
    async fn init_conversation<W: Into<Workflow> + Send + Sync>(
        &self,
        config: W,
    ) -> Result<Conversation>;

    /// Adds a new conversation to the conversation store
    async fn upsert_conversation(&self, conversation: Conversation) -> Result<()>;

    /// Initializes a workflow configuration from the given path
    /// The workflow at the specified path is merged with the default
    /// configuration If no path is provided, it will try to find forge.yaml
    /// in the current directory or its parent directories
    async fn read_workflow(&self, path: Option<&Path>) -> Result<Workflow>;

    /// Reads the workflow from the given path and merges it with a default
    /// workflow. This provides a convenient way to get a complete workflow
    /// configuration without having to manually handle the merge logic.
    /// If no path is provided, it will try to find forge.yaml in the current
    /// directory or its parent directories
    async fn read_merged(&self, path: Option<&Path>) -> Result<Workflow>;

    /// Writes the given workflow to the specified path
    /// If no path is provided, it will try to find forge.yaml in the current
    /// directory or its parent directories
    async fn write_workflow(&self, path: Option<&Path>, workflow: &Workflow) -> Result<()>;

    /// Updates the workflow at the given path using the provided closure
    /// If no path is provided, it will try to find forge.yaml in the current
    /// directory or its parent directories
    async fn update_workflow<F>(&self, path: Option<&Path>, f: F) -> Result<Workflow>
    where
        F: FnOnce(&mut Workflow) + Send;

    /// Returns the conversation with the given ID
    async fn conversation(&self, conversation_id: &ConversationId) -> Result<Option<Conversation>>;

    /// Compacts the context of the main agent for the given conversation and
    /// persists it. Returns metrics about the compaction (original vs.
    /// compacted tokens and messages).
    async fn compact_conversation(
        &self,
        conversation_id: &ConversationId,
    ) -> Result<CompactionResult>;

    /// Executes a shell command using the shell tool infrastructure
    async fn execute_shell_command(
        &self,
        command: &str,
        working_dir: PathBuf,
    ) -> Result<CommandOutput>;

    /// Executes the shell command on present stdio.
    async fn execute_shell_command_raw(&self, command: &str) -> Result<std::process::ExitStatus>;

    /// Reads and merges MCP configurations from all available configuration
    /// files This combines both user-level and local configurations with
    /// local taking precedence
    async fn read_mcp_config(&self) -> Result<McpConfig>;

    /// Writes the provided MCP configuration to disk at the specified scope
    /// The scope determines whether the configuration is written to user-level
    /// or local configuration User-level configuration is stored in the
    /// user's home directory Local configuration is stored in the current
    /// project directory
    async fn write_mcp_config(&self, scope: &Scope, config: &McpConfig) -> Result<()>;

    async fn init_login(&self) -> Result<InitAuth>;
    async fn login(&self, auth: &InitAuth) -> Result<()>;
    async fn logout(&self) -> anyhow::Result<()>;
    async fn provider(&self) -> anyhow::Result<Provider>;
    async fn app_config(&self) -> anyhow::Result<AppConfig>;
<<<<<<< HEAD
    /// Lists all tasks from a specific conversation
    async fn tasks(&self, conversation_id: &ConversationId) -> Result<Vec<Task>>;
=======
    async fn user_info(&self) -> anyhow::Result<Option<User>>;
>>>>>>> f8d5e277
}<|MERGE_RESOLUTION|>--- conflicted
+++ resolved
@@ -97,10 +97,7 @@
     async fn logout(&self) -> anyhow::Result<()>;
     async fn provider(&self) -> anyhow::Result<Provider>;
     async fn app_config(&self) -> anyhow::Result<AppConfig>;
-<<<<<<< HEAD
     /// Lists all tasks from a specific conversation
     async fn tasks(&self, conversation_id: &ConversationId) -> Result<Vec<Task>>;
-=======
     async fn user_info(&self) -> anyhow::Result<Option<User>>;
->>>>>>> f8d5e277
 }