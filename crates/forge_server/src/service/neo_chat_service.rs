--- conflicted
+++ resolved
@@ -60,15 +60,9 @@
         conversation_id: ConversationId,
     ) -> Result<()> {
         loop {
-<<<<<<< HEAD
-            // Update conversation before provider chat
             self.storage
                 .set_conversation(&request, Some(conversation_id.clone()))
                 .await?;
-
-            let mut tool_call = None;
-=======
->>>>>>> 6d09d52f
             let mut tool_call_parts = Vec::new();
             let mut some_tool_call = None;
             let mut some_tool_result = None;
@@ -100,29 +94,29 @@
                         }
                         tool_call_parts.push(tool_part.clone());
                     }
-                    }
-
-                    if let Some(FinishReason::ToolCalls) = message.finish_reason {
-                        // TODO: drop clone from here.
-                        let tool_call = ToolCall::try_from_parts(tool_call_parts.clone())?;
-                        some_tool_call = Some(tool_call.clone());
-
-                        tx.send(Ok(ChatResponse::ToolCallStart(tool_call.clone())))
-                            .await
-                            .unwrap();
-
-                        let value = self
-                            .tool
-                            .call(&tool_call.name, tool_call.arguments.clone())
-                            .await?;
+                }
+
+                if let Some(FinishReason::ToolCalls) = message.finish_reason {
+                    // TODO: drop clone from here.
+                    let tool_call = ToolCall::try_from_parts(tool_call_parts.clone())?;
+                    some_tool_call = Some(tool_call.clone());
+
+                    tx.send(Ok(ChatResponse::ToolCallStart(tool_call.clone())))
+                        .await
+                        .unwrap();
+
+                    let value = self
+                        .tool
+                        .call(&tool_call.name, tool_call.arguments.clone())
+                        .await?;
 
                     let tool_result = ToolResult::from(tool_call).content(value);
-                        some_tool_result = Some(tool_result.clone());
-
-                        // send the tool use end message.
-                        tx.send(Ok(ChatResponse::ToolUseEnd(tool_result)))
-                            .await
-                            .unwrap();
+                    some_tool_result = Some(tool_result.clone());
+
+                    // send the tool use end message.
+                    tx.send(Ok(ChatResponse::ToolUseEnd(tool_result)))
+                        .await
+                        .unwrap();
                 }
             }
 
@@ -131,26 +125,14 @@
                 some_tool_call,
             ));
 
-<<<<<<< HEAD
-            // Update conversation after getting response
+            if let Some(tool_result) = some_tool_result {
+                request = request.add_message(CompletionMessage::ToolMessage(tool_result));
+            } else {
+                break Ok(());
+            }
             self.storage
                 .set_conversation(&request, Some(conversation_id.clone()))
                 .await?;
-
-            if let Some(Ok(tool_result)) = tool_result {
-                let tool_result: ToolResult = serde_json::from_value(tool_result).unwrap();
-                request = request.add_message(CompletionMessage::ToolMessage(tool_result.clone()));
-                // send the tool use end message.
-                tx.send(Ok(ChatResponse::ToolUseEnd(tool_result)))
-                    .await
-                    .unwrap();
-=======
-            if let Some(tool_result) = some_tool_result {
-                request = request.add_message(CompletionMessage::ToolMessage(tool_result));
->>>>>>> 6d09d52f
-            } else {
-                break Ok(());
-            }
         }
     }
 }
@@ -162,6 +144,7 @@
         let user_prompt = self.user_prompt.get_user_prompt(&chat.content).await?;
         let (tx, rx) = tokio::sync::mpsc::channel(1);
 
+
         let req = if let Some(conversation_id) = &chat.conversation_id {
             let conversation = self.storage.get_conversation(conversation_id.clone()).await?;
             conversation.context
@@ -170,21 +153,20 @@
         };
 
         let request = req
-        .set_system_message(system_prompt)
-        .add_message(CompletionMessage::user(user_prompt))
-        .tools(self.tool.list())
-        .model(chat.model);
+            .set_system_message(system_prompt)
+            .add_message(CompletionMessage::user(user_prompt))
+            .tools(self.tool.list())
+            .model(chat.model);
 
         let conversation_id = self.storage.set_conversation(&request, chat.conversation_id).await?.id;
 
         let that = self.clone();
         tokio::spawn(async move {
-            if let Err(e) = that
-                .chat_workflow(request, tx.clone(), conversation_id)
-                .await
-            {
-                tx.send(Err(e)).await.unwrap();
-            }
+            // TODO: simplify this match.
+            match that.chat_workflow(request, tx.clone(), conversation_id).await {
+                Ok(_) => {}
+                Err(e) => tx.send(Err(e)).await.unwrap(),
+            };
             tx.send(Ok(ChatResponse::Complete)).await.unwrap();
 
             drop(tx);
@@ -289,60 +271,9 @@
         }
     }
 
-    // const ASSISTANT_RESPONSE: &str = "Sure thing!";
-    // const SYSTEM_PROMPT: &str = "Do everything that the user says";
-
     #[derive(Default, Setters)]
     #[setters(into, strip_option)]
     struct Fixture {
-<<<<<<< HEAD
-        provider: Arc<TestProvider>,
-        system_prompt: Arc<TestSystemPrompt>,
-        tool: Arc<TestToolService>,
-        user_prompt: Arc<TestUserPrompt>,
-        storage: Arc<dyn StorageService>,
-        service: Live,
-    }
-
-    impl Fixture {
-        pub fn with_provider(self, provider: TestProvider) -> Self {
-            let provider = Arc::new(provider);
-            Self {
-                provider: provider.clone(),
-                service: Live::new(
-                    provider,
-                    self.system_prompt.clone(),
-                    self.tool.clone(),
-                    self.user_prompt.clone(),
-                    self.storage.clone(),
-                ),
-                system_prompt: self.system_prompt,
-                tool: self.tool,
-                user_prompt: self.user_prompt,
-                storage: self.storage,
-            }
-        }
-
-        pub fn with_tool(self, tool_result: ToolResult) -> Self {
-            let tool = Arc::new(TestToolService::new(
-                serde_json::to_value(tool_result).unwrap(),
-            ));
-            Self {
-                provider: self.provider.clone(),
-                service: Live::new(
-                    self.provider,
-                    self.system_prompt.clone(),
-                    tool.clone(),
-                    self.user_prompt.clone(),
-                    self.storage.clone(),
-                ),
-                system_prompt: self.system_prompt,
-                tool,
-                user_prompt: self.user_prompt,
-                storage: self.storage,
-            }
-        }
-=======
         tools: Vec<Value>,
         assistant_responses: Vec<Vec<Response>>,
         system_prompt: String,
@@ -360,13 +291,14 @@
             let system_prompt = Arc::new(TestSystemPrompt::new(system_prompt_message));
             let tool = Arc::new(TestToolService::new(self.tools.clone()));
             let user_prompt = Arc::new(TestUserPrompt);
+            let storage = Arc::new(TestStorage::in_memory().unwrap());
             let chat = Live::new(
                 provider.clone(),
                 system_prompt.clone(),
                 tool.clone(),
                 user_prompt.clone(),
+                storage,
             );
->>>>>>> 6d09d52f
 
             let messages = chat
                 .chat(request)
@@ -384,33 +316,9 @@
         }
     }
 
-<<<<<<< HEAD
-    impl Default for Fixture {
-        fn default() -> Self {
-            let provider =
-                Arc::new(
-                    TestProvider::default().with_messages(vec![vec![Response::assistant(
-                        ASSISTANT_RESPONSE.to_string(),
-                    )]]),
-                );
-            let system_prompt = Arc::new(TestSystemPrompt::new(SYSTEM_PROMPT));
-            let tool = Arc::new(TestToolService::new(json!({"result": "fs success."})));
-            let user_prompt = Arc::new(TestUserPrompt);
-            let storage = Arc::new(TestStorage::live().unwrap());
-            let service = Live::new(
-                provider.clone(),
-                system_prompt.clone(),
-                tool.clone(),
-                user_prompt.clone(),
-                storage.clone(),
-            );
-            Self { provider, system_prompt, tool, service, user_prompt, storage }
-        }
-=======
     struct TestResult {
         messages: Vec<ChatResponse>,
         llm_calls: Vec<Request>,
->>>>>>> 6d09d52f
     }
 
     #[tokio::test]
@@ -465,8 +373,10 @@
                             .call_id(ToolCallId::new("too_call_001")),
                     ),
                 Response::default()
+                    .add_tool_call(ToolCallPart::default().arguments_part(r#""bar": 2}"#)),
+                // IMPORTANT: the last message has an empty string in content
+                Response::default()
                     .content("")
-                    .add_tool_call(ToolCallPart::default().arguments_part(r#""bar": 2}"#))
                     .finish_reason(FinishReason::ToolCalls),
             ],
             vec![Response::default()
@@ -488,7 +398,9 @@
                     .call_id(ToolCallId::new("too_call_001")),
             ),
             ChatResponse::ToolUseEnd(
-                ToolResult::new(ToolName::new("foo")).content(json!({"a": 100, "b": 200})),
+                ToolResult::new(ToolName::new("foo"))
+                    .content(json!({"a": 100, "b": 200}))
+                    .call_id(ToolCallId::new("too_call_001")),
             ),
             ChatResponse::Text(
                 "Task is complete, let me know if you need anything else.".to_string(),
@@ -513,7 +425,10 @@
                     ),
                 Response::default()
                     .content("")
-                    .add_tool_call(ToolCallPart::default().arguments_part(r#""bar": 2}"#))
+                    .add_tool_call(ToolCallPart::default().arguments_part(r#""bar": 2}"#)),
+                // IMPORTANT: the last message has an empty string in content
+                Response::default()
+                    .content("")
                     .finish_reason(FinishReason::ToolCalls),
             ],
             vec![Response::default().content("Task is complete, let me know how can i help you!")],
@@ -544,7 +459,9 @@
                     ),
                 ))
                 .add_message(CompletionMessage::ToolMessage(
-                    ToolResult::new(ToolName::new("foo")).content(json!({"a": 100, "b": 200})),
+                    ToolResult::new(ToolName::new("foo"))
+                        .content(json!({"a": 100, "b": 200}))
+                        .call_id(ToolCallId::new("too_call_001")),
                 )),
         ];
         assert_eq!(actual, expected);
