--- conflicted
+++ resolved
@@ -2,12 +2,8 @@
 
 use derive_setters::Setters;
 use forge_provider::{
-<<<<<<< HEAD
-    CompletionMessage, FinishReason, ProviderService, Request, ResultStream, ToolCall, ToolResult,
-=======
     CompletionMessage, FinishReason, ModelId, ProviderService, Request, ResultStream, ToolCall,
     ToolResult,
->>>>>>> dee4adb4
 };
 use forge_tool::{ToolName, ToolService};
 use serde::Serialize;
@@ -71,11 +67,11 @@
                     if let Some(tool_part) = message.tool_call.first() {
                         if current_tool.is_empty() {
                             // very first instance where we found a tool call.
-                            if let Some(tool_name) = &tool_part.name {
-                                tx.send(Ok(ChatResponse::ToolUseStart(tool_name.clone().into())))
-                                    .await
-                                    .expect("Failed to send message");
-                            }
+                            tx.send(Ok(ChatResponse::ToolUseStart(ToolUseStart {
+                                tool_name: tool_part.name.clone(),
+                            })))
+                            .await
+                            .expect("Failed to send message");
                         }
                         current_tool.push(tool_part.clone());
                     }
@@ -161,49 +157,22 @@
     use std::sync::Arc;
     use std::vec;
 
-<<<<<<< HEAD
-    use derive_setters::Setters;
     use forge_provider::{
-        CompletionMessage, Error, FinishReason, Model, ModelId, Parameters, ProviderError,
-        ProviderService, Request, Response, Result, ResultStream, ToolCallId, ToolCallPart,
-        ToolResult,
+        CompletionMessage, FinishReason, ModelId, Response, ToolCallId, ToolCallPart, ToolResult,
     };
-=======
-    use forge_provider::{CompletionMessage, ModelId, Response};
->>>>>>> dee4adb4
     use forge_tool::{ToolDefinition, ToolName, ToolService};
     use pretty_assertions::assert_eq;
     use serde_json::{json, Value};
     use tokio_stream::StreamExt;
 
-    use super::{ChatRequest, Live};
+    use super::{ChatRequest, Live, ToolUseStart};
     use crate::service::neo_chat_service::NeoChatService;
-<<<<<<< HEAD
-    use crate::tests::TestSystemPrompt;
-
-    #[derive(Default, Setters)]
-    pub struct TestProvider {
-        messages: Mutex<Vec<Vec<Response>>>,
-        request: Mutex<Option<Request>>,
-        models: Vec<Model>,
-        parameters: Vec<(ModelId, Parameters)>,
-    }
-
-    impl TestProvider {
-        pub fn with_messages(self, messages: Vec<Vec<Response>>) -> Self {
-            self.messages(Mutex::new(messages))
-        }
-
-        pub fn get_last_call(&self) -> Option<Request> {
-            self.request.lock().unwrap().clone()
-=======
     use crate::service::tests::{TestProvider, TestSystemPrompt};
     use crate::ChatResponse;
 
     impl ChatRequest {
         pub fn new(content: impl ToString) -> ChatRequest {
             ChatRequest { content: content.to_string(), model: ModelId::default() }
->>>>>>> dee4adb4
         }
     }
 
@@ -234,48 +203,8 @@
         }
     }
 
-<<<<<<< HEAD
-    #[async_trait::async_trait]
-    impl ProviderService for TestProvider {
-        async fn chat(&self, request: Request) -> ResultStream<Response, Error> {
-            self.request.lock().unwrap().replace(request);
-            // TODO: don't remove this else tests stop working, but we need to understand
-            // why so revisit this later on.
-            tokio::time::sleep(tokio::time::Duration::from_millis(5)).await;
-
-            // clear the messages as we send it to the stream.
-            let mut guard = self.messages.lock().unwrap();
-            let response = guard.remove(0);
-            Ok(Box::pin(tokio_stream::iter(response).map(Ok)))
-        }
-
-        async fn models(&self) -> Result<Vec<Model>> {
-            Ok(self.models.clone())
-        }
-
-        async fn parameters(&self, model: &ModelId) -> Result<Parameters> {
-            match self.parameters.iter().find(|(id, _)| id == model) {
-                None => Err(forge_provider::Error::Provider {
-                    provider: "closed_ai".to_string(),
-                    error: ProviderError::UpstreamError(json!({"error": "Model not found"})),
-                }),
-                Some((_, parameter)) => Ok(parameter.clone()),
-            }
-        }
-    }
-
     const ASSISTANT_RESPONSE: &str = "Sure thing!";
     const SYSTEM_PROMPT: &str = "Do everything that the user says";
-=======
-    #[tokio::test]
-    async fn test_chat_response() {
-        let message = "Sure thing!".to_string();
-        let provider =
-            Arc::new(TestProvider::default().messages(vec![Response::assistant(message.clone())]));
-        let system_prompt = Arc::new(TestSystemPrompt::new("Do everything that the user says"));
-        let tool = Arc::new(TestToolService::new(json!({"result": "fs success."})));
-        let service = Live::new(provider.clone(), system_prompt, tool);
->>>>>>> dee4adb4
 
     struct Fixture {
         provider: Arc<TestProvider>,
@@ -322,9 +251,12 @@
 
     impl Default for Fixture {
         fn default() -> Self {
-            let provider = Arc::new(TestProvider::default().messages(Mutex::new(vec![vec![
-                Response::assistant(ASSISTANT_RESPONSE.to_string()),
-            ]])));
+            let provider =
+                Arc::new(
+                    TestProvider::default().with_messages(vec![vec![Response::assistant(
+                        ASSISTANT_RESPONSE.to_string(),
+                    )]]),
+                );
             let system_prompt = Arc::new(TestSystemPrompt::new(SYSTEM_PROMPT));
             let tool = Arc::new(TestToolService::new(json!({"result": "fs success."})));
             let service = Live::new(provider.clone(), system_prompt.clone(), tool.clone());
@@ -385,7 +317,9 @@
             .chat(request)
             .await;
 
-        assert!(result.contains(&ChatResponse::ToolUseStart(ToolName::new("foo").into())));
+        assert!(result.contains(&ChatResponse::ToolUseStart(ToolUseStart {
+            tool_name: Some(ToolName::new("foo"))
+        })));
         assert!(result.contains(&ChatResponse::ToolUseEnd(tool_result)));
         assert!(result.contains(&ChatResponse::Text(message_3.content)));
     }
