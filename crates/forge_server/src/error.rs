use std::fmt::{Debug, Display, Formatter};

use derive_more::derive::{Display, From};
use derive_setters::Setters;

use crate::app::ChatResponse;
use crate::StorageError;

#[derive(Display, From)]
pub enum Error {
    // TODO: drop `Custom` because its too generic
    Custom(String),
    Provider(forge_provider::Error),
    IO(std::io::Error),
    Var(std::env::VarError),
    SendError(tokio::sync::mpsc::error::SendError<ChatResponse>),
    Serde(serde_json::Error),
    EmptyResponse,
    Walk(forge_walker::Error),
    Env(forge_env::Error),
    ToolCallMissingName,
<<<<<<< HEAD
    StorageError(StorageError),
=======
    Handlebars(handlebars::RenderError),
>>>>>>> 56b877d9
}

pub type Result<T> = std::result::Result<T, Error>;

impl std::fmt::Debug for Error {
    fn fmt(&self, f: &mut Formatter<'_>) -> std::fmt::Result {
        Debug::fmt(&Errata::from(self), f)
    }
}

#[derive(Clone, Setters)]
pub struct Errata {
    pub title: String,
    #[setters(strip_option, into)]
    pub description: Option<String>,
}

impl Errata {
    pub fn new(title: impl Into<String>) -> Self {
        Self { title: title.into(), description: None }
    }
}

impl Display for Errata {
    fn fmt(&self, f: &mut Formatter<'_>) -> std::fmt::Result {
        write!(f, "{}", self.title)
    }
}

impl Debug for Errata {
    fn fmt(&self, f: &mut Formatter<'_>) -> std::fmt::Result {
        write!(f, "{}", self.title)?;
        if let Some(desc) = &self.description {
            if !desc.trim().is_empty() {
                write!(f, "\n{}", desc)?;
            }
        }
        Ok(())
    }
}

impl From<&Error> for Errata {
    fn from(error: &Error) -> Self {
        Errata::new(error.to_string())
    }
}

#[cfg(test)]
mod tests {

    use pretty_assertions::assert_eq;

    use super::*;

    #[test]
    fn test_simple_error() {
        let error = Errata::new("Something went wrong");
        assert_eq!(format!("{:?}", error), "Something went wrong");
    }

    #[test]
    fn test_error_with_description() {
        let error = Errata::new("Invalid input").description("Expected a number");
        assert_eq!(format!("{:?}", error), "Invalid input\nExpected a number");
    }
}<|MERGE_RESOLUTION|>--- conflicted
+++ resolved
@@ -19,11 +19,8 @@
     Walk(forge_walker::Error),
     Env(forge_env::Error),
     ToolCallMissingName,
-<<<<<<< HEAD
     StorageError(StorageError),
-=======
     Handlebars(handlebars::RenderError),
->>>>>>> 56b877d9
 }
 
 pub type Result<T> = std::result::Result<T, Error>;
