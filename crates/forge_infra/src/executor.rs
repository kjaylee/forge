--- conflicted
+++ resolved
@@ -262,14 +262,10 @@
 
 #[cfg(test)]
 mod tests {
-<<<<<<< HEAD
     use std::fmt::Display;
 
     use forge_domain::Provider;
     use forge_fs::FileInfo;
-=======
-
->>>>>>> 2f05290d
     use pretty_assertions::assert_eq;
 
     use super::*;
