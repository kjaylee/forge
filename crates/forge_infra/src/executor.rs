--- conflicted
+++ resolved
@@ -184,11 +184,8 @@
             fetch_truncation_limit: 0,
             stdout_max_prefix_length: 0,
             max_search_lines: 0,
-<<<<<<< HEAD
+            max_read_size: 0,
             stdout_max_suffix_length: 0,
-=======
-            max_read_size: 0,
->>>>>>> eebf37c1
         }
     }
 
