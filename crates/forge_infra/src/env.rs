use std::path::{Path, PathBuf};
use std::sync::RwLock;

use forge_app::EnvironmentService;
use forge_domain::{Environment, Provider, RetryConfig};

pub struct ForgeEnvironmentService {
    restricted: bool,
    is_env_loaded: RwLock<bool>,
}

type ProviderSearch = (&'static str, Box<dyn FnOnce(&str) -> Provider>);

impl ForgeEnvironmentService {
    /// Creates a new EnvironmentFactory with current working directory
    ///
    /// # Arguments
    /// * `unrestricted` - If true, use unrestricted shell mode (sh/bash) If
    ///   false, use restricted shell mode (rbash)
    pub fn new(restricted: bool) -> Self {
        Self { restricted, is_env_loaded: Default::default() }
    }

    /// Get path to appropriate shell based on platform and mode
    fn get_shell_path(&self) -> String {
        if cfg!(target_os = "windows") {
            std::env::var("COMSPEC").unwrap_or("cmd.exe".to_string())
        } else if self.restricted {
            // Default to rbash in restricted mode
            "/bin/rbash".to_string()
        } else {
            // Use user's preferred shell or fallback to sh
            std::env::var("SHELL").unwrap_or("/bin/sh".to_string())
        }
    }

    /// Resolves the provider key and provider from environment variables
    ///
    /// Returns a tuple of (provider_key, provider)
    /// Panics if no API key is found in the environment
    fn resolve_provider(&self) -> Provider {
        let keys: [ProviderSearch; 4] = [
            ("FORGE_KEY", Box::new(Provider::antinomy)),
            ("OPENROUTER_API_KEY", Box::new(Provider::open_router)),
            ("OPENAI_API_KEY", Box::new(Provider::openai)),
            ("ANTHROPIC_API_KEY", Box::new(Provider::anthropic)),
        ];

        let env_variables = keys
            .iter()
            .map(|(key, _)| *key)
            .collect::<Vec<_>>()
            .join(", ");

        keys.into_iter()
            .find_map(|(key, fun)| {
                std::env::var(key).ok().map(|key| {
                    let mut provider = fun(&key);

                    if let Ok(url) = std::env::var("OPENAI_URL") {
                        provider.open_ai_url(url);
                    }

                    // Check for Anthropic URL override
                    if let Ok(url) = std::env::var("ANTHROPIC_URL") {
                        provider.anthropic_url(url);
                    }

                    provider
                })
            })
            .unwrap_or_else(|| panic!("No API key found. Please set one of: {env_variables}"))
    }

    /// Resolves retry configuration from environment variables or returns
    /// defaults
    fn resolve_retry_config(&self) -> RetryConfig {
        let mut config = RetryConfig::default();

        // Override with environment variables if available
        if let Ok(val) = std::env::var("FORGE_RETRY_INITIAL_BACKOFF_MS") {
            if let Ok(parsed) = val.parse::<u64>() {
                config.initial_backoff_ms = parsed;
            }
        }

        if let Ok(val) = std::env::var("FORGE_RETRY_BACKOFF_FACTOR") {
            if let Ok(parsed) = val.parse::<u64>() {
                config.backoff_factor = parsed;
            }
        }

        if let Ok(val) = std::env::var("FORGE_RETRY_MAX_ATTEMPTS") {
            if let Ok(parsed) = val.parse::<usize>() {
                config.max_retry_attempts = parsed;
            }
        }

        if let Ok(val) = std::env::var("FORGE_RETRY_STATUS_CODES") {
            let status_codes: Vec<u16> = val
                .split(',')
                .filter_map(|code| code.trim().parse::<u16>().ok())
                .collect();
            if !status_codes.is_empty() {
                config.retry_status_codes = status_codes;
            }
        }

        config
    }

    fn resolve_timeout_config(&self) -> forge_domain::HttpConfig {
        let mut config = forge_domain::HttpConfig::default();
        if let Ok(val) = std::env::var("FORGE_HTTP_READ_TIMEOUT") {
            if let Ok(parsed) = val.parse::<u64>() {
                config.read_timeout = parsed;
            }
        }
        if let Ok(val) = std::env::var("FORGE_HTTP_POOL_IDLE_TIMEOUT") {
            if let Ok(parsed) = val.parse::<u64>() {
                config.pool_idle_timeout = parsed;
            }
        }
        if let Ok(val) = std::env::var("FORGE_HTTP_POOL_MAX_IDLE_PER_HOST") {
            if let Ok(parsed) = val.parse::<usize>() {
                config.pool_max_idle_per_host = parsed;
            }
        }
        if let Ok(val) = std::env::var("FORGE_HTTP_MAX_REDIRECTS") {
            if let Ok(parsed) = val.parse::<usize>() {
                config.max_redirects = parsed;
            }
        }

        config
    }

    fn get(&self) -> Environment {
        let cwd = std::env::current_dir().unwrap_or(PathBuf::from("."));
        if !self.is_env_loaded.read().map(|v| *v).unwrap_or_default() {
            *self.is_env_loaded.write().unwrap() = true;
            Self::dot_env(&cwd);
        }

        let provider = self.resolve_provider();
        let retry_config = self.resolve_retry_config();

        Environment {
            os: std::env::consts::OS.to_string(),
            pid: std::process::id(),
            cwd,
            shell: self.get_shell_path(),
            base_path: dirs::home_dir()
                .map(|a| a.join("forge"))
                .unwrap_or(PathBuf::from(".").join("forge")),
            home: dirs::home_dir(),
            provider,
            retry_config,
            max_search_lines: 200,
            fetch_truncation_limit: 40_000,
            max_read_size: 500,
            stdout_max_prefix_length: 200,
            stdout_max_suffix_length: 200,
<<<<<<< HEAD
            max_file_size: 256 << 10, // 256 KiB
=======
            http: self.resolve_timeout_config(),
>>>>>>> 518fa7e9
        }
    }

    /// Load all `.env` files with priority to lower (closer) files.
    fn dot_env(cwd: &Path) -> Option<()> {
        let mut paths = vec![];
        let mut current = PathBuf::new();

        for component in cwd.components() {
            current.push(component);
            paths.push(current.clone());
        }

        paths.reverse();

        for path in paths {
            let env_file = path.join(".env");
            if env_file.is_file() {
                dotenv::from_path(&env_file).ok();
            }
        }

        Some(())
    }
}

impl EnvironmentService for ForgeEnvironmentService {
    fn get_environment(&self) -> Environment {
        self.get()
    }
}

#[cfg(test)]
mod tests {
    use std::path::PathBuf;
    use std::{env, fs};

    use tempfile::{tempdir, TempDir};

    use super::*;

    fn setup_envs(structure: Vec<(&str, &str)>) -> (TempDir, PathBuf) {
        let root = tempdir().unwrap();
        let root_path = root.path().to_path_buf();

        for (rel_path, content) in &structure {
            let dir = root_path.join(rel_path);
            fs::create_dir_all(&dir).unwrap();
            fs::write(dir.join(".env"), content).unwrap();
        }

        let deepest_path = root_path.join(structure[0].0);
        // We MUST return root path, because dropping it will remove temp dir
        (root, deepest_path)
    }

    #[test]
    fn test_load_all_single_env() {
        let (_root, cwd) = setup_envs(vec![("", "TEST_KEY1=VALUE1")]);

        ForgeEnvironmentService::dot_env(&cwd);

        assert_eq!(env::var("TEST_KEY1").unwrap(), "VALUE1");
    }

    #[test]
    fn test_load_all_nested_envs_override() {
        let (_root, cwd) = setup_envs(vec![("a/b", "TEST_KEY2=SUB"), ("a", "TEST_KEY2=ROOT")]);

        ForgeEnvironmentService::dot_env(&cwd);

        assert_eq!(env::var("TEST_KEY2").unwrap(), "SUB");
    }

    #[test]
    fn test_load_all_multiple_keys() {
        let (_root, cwd) = setup_envs(vec![
            ("a/b", "SUB_KEY3=SUB_VAL"),
            ("a", "ROOT_KEY3=ROOT_VAL"),
        ]);

        ForgeEnvironmentService::dot_env(&cwd);

        assert_eq!(env::var("ROOT_KEY3").unwrap(), "ROOT_VAL");
        assert_eq!(env::var("SUB_KEY3").unwrap(), "SUB_VAL");
    }

    #[test]
    fn test_env_precedence_std_env_wins() {
        let (_root, cwd) = setup_envs(vec![
            ("a/b", "TEST_KEY4=SUB_VAL"),
            ("a", "TEST_KEY4=ROOT_VAL"),
        ]);

        env::set_var("TEST_KEY4", "STD_ENV_VAL");

        ForgeEnvironmentService::dot_env(&cwd);

        assert_eq!(env::var("TEST_KEY4").unwrap(), "STD_ENV_VAL");
    }

    #[test]
    fn test_custom_scenario() {
        let (_root, cwd) = setup_envs(vec![("a/b", "A1=1\nB1=2"), ("a", "A1=2\nC1=3")]);

        ForgeEnvironmentService::dot_env(&cwd);

        assert_eq!(env::var("A1").unwrap(), "1");
        assert_eq!(env::var("B1").unwrap(), "2");
        assert_eq!(env::var("C1").unwrap(), "3");
    }

    #[test]
    fn test_custom_scenario_with_std_env_precedence() {
        let (_root, cwd) = setup_envs(vec![("a/b", "A2=1"), ("a", "A2=2")]);

        env::set_var("A2", "STD_ENV");

        ForgeEnvironmentService::dot_env(&cwd);

        assert_eq!(env::var("A2").unwrap(), "STD_ENV");
    }

    #[test]
    fn test_retry_config_comprehensive() {
        // Test 1: Default consistency
        {
            // Clean up any existing environment variables first
            env::remove_var("FORGE_RETRY_INITIAL_BACKOFF_MS");
            env::remove_var("FORGE_RETRY_BACKOFF_FACTOR");
            env::remove_var("FORGE_RETRY_MAX_ATTEMPTS");
            env::remove_var("FORGE_RETRY_STATUS_CODES");

            // Verify that the environment service uses the same default as RetryConfig
            let env_service = ForgeEnvironmentService::new(false);
            let retry_config_from_env = env_service.resolve_retry_config();
            let default_retry_config = RetryConfig::default();

            assert_eq!(
                retry_config_from_env.max_retry_attempts,
                default_retry_config.max_retry_attempts,
                "Environment service and RetryConfig should have consistent default max_retry_attempts"
            );

            assert_eq!(
                retry_config_from_env.initial_backoff_ms,
                default_retry_config.initial_backoff_ms,
                "Environment service and RetryConfig should have consistent default initial_backoff_ms"
            );

            assert_eq!(
                retry_config_from_env.backoff_factor, default_retry_config.backoff_factor,
                "Environment service and RetryConfig should have consistent default backoff_factor"
            );

            assert_eq!(
                retry_config_from_env.retry_status_codes,
                default_retry_config.retry_status_codes,
                "Environment service and RetryConfig should have consistent default retry_status_codes"
            );
        }

        // Test 2: Environment variable override
        {
            // Clean up any existing environment variables first
            env::remove_var("FORGE_RETRY_INITIAL_BACKOFF_MS");
            env::remove_var("FORGE_RETRY_BACKOFF_FACTOR");
            env::remove_var("FORGE_RETRY_MAX_ATTEMPTS");
            env::remove_var("FORGE_RETRY_STATUS_CODES");

            // Set environment variables to override defaults
            env::set_var("FORGE_RETRY_INITIAL_BACKOFF_MS", "500");
            env::set_var("FORGE_RETRY_BACKOFF_FACTOR", "3");
            env::set_var("FORGE_RETRY_MAX_ATTEMPTS", "5");
            env::set_var("FORGE_RETRY_STATUS_CODES", "429,500,502");

            let env_service = ForgeEnvironmentService::new(false);
            let config = env_service.resolve_retry_config();

            assert_eq!(config.initial_backoff_ms, 500);
            assert_eq!(config.backoff_factor, 3);
            assert_eq!(config.max_retry_attempts, 5);
            assert_eq!(config.retry_status_codes, vec![429, 500, 502]);

            // Clean up environment variables
            env::remove_var("FORGE_RETRY_INITIAL_BACKOFF_MS");
            env::remove_var("FORGE_RETRY_BACKOFF_FACTOR");
            env::remove_var("FORGE_RETRY_MAX_ATTEMPTS");
            env::remove_var("FORGE_RETRY_STATUS_CODES");
        }

        // Test 3: Partial environment variable override
        {
            // Clean up any existing environment variables first
            env::remove_var("FORGE_RETRY_INITIAL_BACKOFF_MS");
            env::remove_var("FORGE_RETRY_BACKOFF_FACTOR");
            env::remove_var("FORGE_RETRY_MAX_ATTEMPTS");
            env::remove_var("FORGE_RETRY_STATUS_CODES");

            // Set only some environment variables
            env::set_var("FORGE_RETRY_MAX_ATTEMPTS", "10");
            env::set_var("FORGE_RETRY_STATUS_CODES", "503,504");

            let env_service = ForgeEnvironmentService::new(false);
            let config = env_service.resolve_retry_config();
            let default_config = RetryConfig::default();

            // Overridden values
            assert_eq!(config.max_retry_attempts, 10);
            assert_eq!(config.retry_status_codes, vec![503, 504]);

            // Default values should remain
            assert_eq!(config.initial_backoff_ms, default_config.initial_backoff_ms);
            assert_eq!(config.backoff_factor, default_config.backoff_factor);

            // Clean up environment variables
            env::remove_var("FORGE_RETRY_MAX_ATTEMPTS");
            env::remove_var("FORGE_RETRY_STATUS_CODES");
        }

        // Test 4: Invalid environment variable values
        {
            // Clean up any existing environment variables first
            env::remove_var("FORGE_RETRY_INITIAL_BACKOFF_MS");
            env::remove_var("FORGE_RETRY_BACKOFF_FACTOR");
            env::remove_var("FORGE_RETRY_MAX_ATTEMPTS");
            env::remove_var("FORGE_RETRY_STATUS_CODES");

            // Set invalid environment variables
            env::set_var("FORGE_RETRY_INITIAL_BACKOFF_MS", "invalid");
            env::set_var("FORGE_RETRY_BACKOFF_FACTOR", "not_a_number");
            env::set_var("FORGE_RETRY_MAX_ATTEMPTS", "abc");
            env::set_var("FORGE_RETRY_STATUS_CODES", "invalid,codes,here");

            let env_service = ForgeEnvironmentService::new(false);
            let config = env_service.resolve_retry_config();
            let default_config = RetryConfig::default();

            // Should fall back to defaults when parsing fails
            assert_eq!(config.initial_backoff_ms, default_config.initial_backoff_ms);
            assert_eq!(config.backoff_factor, default_config.backoff_factor);
            assert_eq!(config.max_retry_attempts, default_config.max_retry_attempts);
            assert_eq!(config.retry_status_codes, default_config.retry_status_codes);

            // Clean up environment variables
            env::remove_var("FORGE_RETRY_INITIAL_BACKOFF_MS");
            env::remove_var("FORGE_RETRY_BACKOFF_FACTOR");
            env::remove_var("FORGE_RETRY_MAX_ATTEMPTS");
            env::remove_var("FORGE_RETRY_STATUS_CODES");
        }
    }
}<|MERGE_RESOLUTION|>--- conflicted
+++ resolved
@@ -161,11 +161,8 @@
             max_read_size: 500,
             stdout_max_prefix_length: 200,
             stdout_max_suffix_length: 200,
-<<<<<<< HEAD
+            http: self.resolve_timeout_config(),
             max_file_size: 256 << 10, // 256 KiB
-=======
-            http: self.resolve_timeout_config(),
->>>>>>> 518fa7e9
         }
     }
 
