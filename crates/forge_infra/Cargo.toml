--- conflicted
+++ resolved
@@ -24,9 +24,6 @@
 tracing.workspace = true
 backon.workspace = true
 thiserror.workspace = true
-<<<<<<< HEAD
 futures.workspace = true
 async-jsonl.workspace = true
-=======
-forge_app.workspace = true
->>>>>>> 1317b816
+forge_app.workspace = true