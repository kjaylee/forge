--- conflicted
+++ resolved
@@ -112,13 +112,9 @@
 }
 
 #[cfg(test)]
-<<<<<<< HEAD
-mod tests {
-=======
 mod test {
     use pretty_assertions::assert_eq;
 
->>>>>>> 4ddfee7a
     use super::*;
     use crate::Service;
 
