--- conflicted
+++ resolved
@@ -9,10 +9,6 @@
 use serde::Deserialize;
 
 use crate::metadata::Metadata;
-<<<<<<< HEAD
-
-=======
->>>>>>> 4e3ab673
 use crate::truncator::Truncator;
 use crate::{FsWriteService, Infrastructure};
 
@@ -175,11 +171,7 @@
                 self.infra
                     .file_write_service()
                     .write_temp("forge_fetch_", ".txt", &content)
-<<<<<<< HEAD
                     .await?
-=======
-                    .await?,
->>>>>>> 4e3ab673
             )
         } else {
             None
