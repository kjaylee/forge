use std::sync::Arc;

use forge_domain::Tool;

use super::completion::Completion;
use super::fetch::Fetch;
use super::fs::*;
use super::patch::*;
use super::shell::Shell;
use crate::tools::followup::Followup;
use crate::Infrastructure;

pub struct ToolRegistry<F> {
    infra: Arc<F>,
}

impl<F: Infrastructure> ToolRegistry<F> {
    pub fn new(infra: Arc<F>) -> Self {
        Self { infra }
    }

    /// Returns all available tools configured with the given infrastructure
    pub fn tools(&self) -> Vec<Tool> {
        vec![
            FSRead::new(self.infra.clone()).into(),
            FSWrite::new(self.infra.clone()).into(),
            FSRemove::new(self.infra.clone()).into(),
            FSList::default().into(),
            FSFind::new(self.infra.clone()).into(),
            FSFileInfo::new(self.infra.clone()).into(),
            FsUndo::new(self.infra.clone()).into(),
            ApplyPatchJson::new(self.infra.clone()).into(),
            Shell::new(self.infra.clone()).into(),
            Completion.into(),
            Followup::new(self.infra.clone()).into(),
            Fetch::new(self.infra.clone()).into(),
        ]
    }
}

#[cfg(test)]
pub mod tests {

    use std::path::{Path, PathBuf};

    use bytes::Bytes;
    use forge_domain::{
<<<<<<< HEAD
        Buffer, CommandOutput, Environment, EnvironmentService, JsonlIterator, Provider,
        ToolDefinition, ToolName, ToolOutput,
=======
        CommandOutput, Environment, Provider, ToolDefinition, ToolName, ToolOutput,
>>>>>>> 71e2de5e
    };
    use forge_snaps::Snapshot;
    use serde_json::Value;

    use super::*;
    use crate::services::EnvironmentService;
    use crate::{
        BufferService, CommandExecutorService, FileRemoveService, FsCreateDirsService,
        FsMetaService, FsReadService, FsSnapshotService, FsWriteService, InquireService, McpClient,
        McpServer,
    };

    /// Create a default test environment
    fn stub() -> Stub {
        Stub {
            env: Environment {
                os: std::env::consts::OS.to_string(),
                cwd: std::env::current_dir().unwrap_or_default(),
                home: Some("/".into()),
                shell: if cfg!(windows) {
                    "cmd.exe".to_string()
                } else {
                    "/bin/sh".to_string()
                },
                base_path: PathBuf::new(),
                pid: std::process::id(),
                provider: Provider::anthropic("test-key"),
                retry_config: Default::default(),
            },
        }
    }

    impl Default for Stub {
        fn default() -> Self {
            stub()
        }
    }

    #[derive(Clone)]
    pub struct Stub {
        env: Environment,
    }

    #[async_trait::async_trait]
    impl EnvironmentService for Stub {
        fn get_environment(&self) -> Environment {
            self.env.clone()
        }
    }

    #[async_trait::async_trait]
    impl FsReadService for Stub {
        async fn read_utf8(&self, _path: &Path) -> anyhow::Result<String> {
            unimplemented!()
        }

        async fn read(&self, _path: &Path) -> anyhow::Result<Vec<u8>> {
            unimplemented!()
        }

        async fn range_read_utf8(
            &self,
            _path: &Path,
            _start_char: u64,
            _end_char: u64,
        ) -> anyhow::Result<(String, forge_fs::FileInfo)> {
            unimplemented!()
        }
    }

    #[async_trait::async_trait]
    impl FsWriteService for Stub {
        async fn write(&self, _: &Path, _: Bytes) -> anyhow::Result<()> {
            unimplemented!()
        }

        async fn write_temp(&self, _: &str, _: &str, _: &str) -> anyhow::Result<PathBuf> {
            unimplemented!()
        }
    }

    #[async_trait::async_trait]
    impl FsSnapshotService for Stub {
        async fn create_snapshot(&self, _: &Path) -> anyhow::Result<Snapshot> {
            unimplemented!()
        }

        async fn undo_snapshot(&self, _: &Path) -> anyhow::Result<()> {
            Ok(())
        }
    }

    #[async_trait::async_trait]
    impl FsMetaService for Stub {
        async fn is_file(&self, _: &Path) -> anyhow::Result<bool> {
            unimplemented!()
        }

        async fn exists(&self, _: &Path) -> anyhow::Result<bool> {
            unimplemented!()
        }
    }

    #[async_trait::async_trait]
    impl FileRemoveService for Stub {
        async fn remove(&self, _: &Path) -> anyhow::Result<()> {
            unimplemented!()
        }
    }

    #[async_trait::async_trait]
    impl FsCreateDirsService for Stub {
        async fn create_dirs(&self, _: &Path) -> anyhow::Result<()> {
            unimplemented!()
        }
    }

    #[async_trait::async_trait]
    impl CommandExecutorService for Stub {
        async fn execute_command(&self, _: String, _: PathBuf) -> anyhow::Result<CommandOutput> {
            unimplemented!()
        }
        async fn execute_command_raw(&self, _: &str) -> anyhow::Result<std::process::ExitStatus> {
            unimplemented!()
        }
    }

    #[async_trait::async_trait]
    impl InquireService for Stub {
        /// Prompts the user with question
        async fn prompt_question(&self, question: &str) -> anyhow::Result<Option<String>> {
            // For testing, we can just return the question as the answer
            Ok(Some(question.to_string()))
        }

        /// Prompts the user to select a single option from a list
        async fn select_one(
            &self,
            _: &str,
            options: Vec<String>,
        ) -> anyhow::Result<Option<String>> {
            // For testing, we can just return the first option
            if options.is_empty() {
                return Err(anyhow::anyhow!("No options provided"));
            }
            Ok(Some(options[0].clone()))
        }

        /// Prompts the user to select multiple options from a list
        async fn select_many(
            &self,
            _: &str,
            options: Vec<String>,
        ) -> anyhow::Result<Option<Vec<String>>> {
            // For testing, we can just return all options
            if options.is_empty() {
                return Err(anyhow::anyhow!("No options provided"));
            }
            Ok(Some(options))
        }
    }

    #[async_trait::async_trait]
    impl McpClient for Stub {
        async fn list(&self) -> anyhow::Result<Vec<ToolDefinition>> {
            Ok(vec![])
        }

        async fn call(&self, _: &ToolName, _: Value) -> anyhow::Result<ToolOutput> {
            Ok(ToolOutput::default())
        }
    }

    #[async_trait::async_trait]
    impl BufferService for Stub {
        async fn read(&self, _: &Path) -> anyhow::Result<JsonlIterator> {
            unimplemented!()
        }

        async fn write(&self, _: &Path, _: Buffer) -> anyhow::Result<()> {
            unimplemented!()
        }
    }

    #[async_trait::async_trait]
    impl crate::infra::ConsoleService for Stub {
        async fn print(&self, _output: &str) -> anyhow::Result<()> {
            // Stub implementation - just ignore the output
            Ok(())
        }
    }

    #[async_trait::async_trait]
    impl McpServer for Stub {
        type Client = Stub;

        async fn connect(&self, _: forge_domain::McpServerConfig) -> anyhow::Result<Self::Client> {
            unimplemented!()
        }
    }

    #[async_trait::async_trait]
    impl Infrastructure for Stub {
        type EnvironmentService = Stub;
        type FsReadService = Stub;
        type FsWriteService = Stub;
        type FsRemoveService = Stub;
        type FsMetaService = Stub;
        type FsSnapshotService = Stub;
        type FsCreateDirsService = Stub;
        type CommandExecutorService = Stub;
        type InquireService = Stub;
        type McpServer = Stub;
        type BufferService = Stub;
        type ConsoleService = Stub;

        fn environment_service(&self) -> &Self::EnvironmentService {
            self
        }

        fn file_read_service(&self) -> &Self::FsReadService {
            self
        }

        fn file_write_service(&self) -> &Self::FsWriteService {
            self
        }

        fn file_meta_service(&self) -> &Self::FsMetaService {
            self
        }

        fn file_snapshot_service(&self) -> &Self::FsSnapshotService {
            self
        }

        fn file_remove_service(&self) -> &Self::FsRemoveService {
            self
        }

        fn create_dirs_service(&self) -> &Self::FsCreateDirsService {
            self
        }

        fn command_executor_service(&self) -> &Self::CommandExecutorService {
            self
        }

        fn inquire_service(&self) -> &Self::InquireService {
            self
        }

        fn mcp_server(&self) -> &Self::McpServer {
            self
        }

        fn buffer_service(&self) -> &Self::BufferService {
            self
        }

        fn console_service(&self) -> &Self::ConsoleService {
            self
        }
    }

    #[test]
    fn test_tool_description_length() {
        const MAX_DESCRIPTION_LENGTH: usize = 1024;

        eprintln!("\nTool description lengths:");

        let mut any_exceeded = false;
        let stub = Arc::new(stub());
        let registry = ToolRegistry::new(stub.clone());
        for tool in registry.tools() {
            let desc_len = tool.definition.description.len();
            eprintln!(
                "{:?}: {} chars {}",
                tool.definition.name,
                desc_len,
                if desc_len > MAX_DESCRIPTION_LENGTH {
                    "(!)"
                } else {
                    ""
                }
            );

            if desc_len > MAX_DESCRIPTION_LENGTH {
                any_exceeded = true;
            }
        }

        assert!(
            !any_exceeded,
            "One or more tools exceed the maximum description length of {MAX_DESCRIPTION_LENGTH}"
        );
    }
}<|MERGE_RESOLUTION|>--- conflicted
+++ resolved
@@ -44,14 +44,7 @@
     use std::path::{Path, PathBuf};
 
     use bytes::Bytes;
-    use forge_domain::{
-<<<<<<< HEAD
-        Buffer, CommandOutput, Environment, EnvironmentService, JsonlIterator, Provider,
-        ToolDefinition, ToolName, ToolOutput,
-=======
-        CommandOutput, Environment, Provider, ToolDefinition, ToolName, ToolOutput,
->>>>>>> 71e2de5e
-    };
+    use forge_domain::{Buffer, CommandOutput, Environment, JsonlIterator, Provider, ToolDefinition, ToolName, ToolOutput};
     use forge_snaps::Snapshot;
     use serde_json::Value;
 
