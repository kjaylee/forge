use std::cmp::min;
use std::fmt::Write;
use std::path::{Path, PathBuf};
use std::sync::Arc;

use anyhow::{bail, Context};
use forge_display::TitleFormat;
use forge_domain::{
<<<<<<< HEAD
    EnvironmentService, ExecutableTool, FSReadInput, Image, MimeType, NamedTool, Pdf,
    ToolCallContext, ToolDescription, ToolName, ToolOutput,
};
use forge_tool_macros::ToolDescription;

use crate::tools::fs::FileInfo;
=======
    ExecutableTool, FSReadInput, NamedTool, ToolCallContext, ToolDescription, ToolName, ToolOutput,
};
use forge_tool_macros::ToolDescription;

use crate::services::EnvironmentService;
>>>>>>> 71e2de5e
use crate::utils::{assert_absolute_path, format_display_path};
use crate::{FsMetaService, FsReadService, Infrastructure};

// Define maximum character limits
const MAX_RANGE_SIZE: u64 = 40_000;

/// Parameters for creating and sending a title for the fs_read operation
struct TitleParams<'a> {
    read_params: (&'a ToolCallContext, &'a FSReadInput, &'a Path),
    range_params: (u64, u64),
    file_info: &'a FileInfo,
    is_image: bool,
}

/// Ensures that the given character range is valid and doesn't exceed the
/// maximum size
///
/// # Arguments
/// * `start_char` - The starting character position
/// * `end_char` - The ending character position
/// * `max_size` - The maximum allowed range size
///
/// # Returns
/// * `Ok(())` if the range is valid and within size limits
/// * `Err(String)` with an error message if the range is invalid or too large
pub fn assert_valid_range(start_char: u64, end_char: u64) -> anyhow::Result<()> {
    // Check that end_char is not less than start_char
    if end_char < start_char {
        bail!("Invalid range: end character ({end_char}) must not be less than start character ({start_char})")
    }

    // Check that the range size doesn't exceed the maximum
    if end_char.saturating_sub(start_char) > MAX_RANGE_SIZE {
        bail!("The requested range exceeds the maximum size of {MAX_RANGE_SIZE} characters. Please specify a smaller range.")
    }

    Ok(())
}

// Using FSReadInput from forge_domain

<<<<<<< HEAD
/// Reads file contents at specified path for analyzing code, config files,
/// documentation, text data, and images in JPEG and PNG formats. Use this tool
/// when you need to examine file contents, extract text from PDF/DOCX files, or
/// view images, always providing absolute paths as the tool is read-only with
/// no file modification capabilities. For large files exceeding 40,000
/// characters, the tool automatically returns only the first 40,000 characters
/// by default, though you can specify custom ranges using start_char and
/// end_char parameters with a maximum range size of 40,000 characters. The tool
/// preserves original formatting for text content and handles binary files by
/// automatic detection and rejection, returning structured content with
/// metadata headers for range operations and file information.
=======
/// Reads file contents from the specified absolute path. Ideal for analyzing
/// code, configuration files, documentation, or textual data. Automatically
/// extracts text from PDF and DOCX files, preserving the original formatting.
/// Returns the content as a string. For files larger than 40,000 characters,
/// the tool automatically returns only the first 40,000 characters. You should
/// always rely on this default behavior and avoid specifying custom ranges
/// unless absolutely necessary. If needed, specify a range with the start_char
/// and end_char parameters, ensuring the total range does not exceed 40,000
/// characters. Specifying a range exceeding this limit will result in an error.
/// Binary files are automatically detected and rejected.
>>>>>>> 71e2de5e
#[derive(ToolDescription)]
pub struct FSRead<F>(Arc<F>);

impl<F: Infrastructure> FSRead<F> {
    pub fn new(f: Arc<F>) -> Self {
        Self(f)
    }

    /// Formats a path for display, converting absolute paths to relative when
    /// possible
    ///
    /// If the path starts with the current working directory, returns a
    /// relative path. Otherwise, returns the original absolute path.
    fn format_display_path(&self, path: &Path) -> anyhow::Result<String> {
        // Get the current working directory
        let env = self.0.environment_service().get_environment();
        let cwd = env.cwd.as_path();

        // Use the shared utility function
        format_display_path(path, cwd)
    }

    /// Creates and sends a title for the fs_read operation
    ///
    /// Sets the title and subtitle based on whether this was an explicit user
    /// range request or an automatic limit for large files, then sends it
    /// via the context channel.
    async fn create_and_send_title(&self, params: TitleParams<'_>) -> anyhow::Result<()> {
        let (context, input, path) = params.read_params;
        let (start_char, end_char) = params.range_params;

        // For images, use simple "Image" title and don't show range information
        if params.is_image {
            let display_path = self.format_display_path(path)?;
            let message = TitleFormat::debug("Image read").sub_title(display_path);
            context.send_text(message).await?;
            return Ok(());
        }

        // Determine if the user requested an explicit range
        let is_explicit_range = input.start_char.is_some() | input.end_char.is_some();

        // Determine if the file is larger than the limit and needs truncation
        let is_truncated = params.file_info.total_chars > end_char;

        // Determine if range information is relevant to display
        let is_range_relevant = is_explicit_range || is_truncated;

        // Set the title based on whether this was an explicit user range request
        // or an automatic limit for large files that actually needed truncation
        let title = if is_explicit_range {
            "Read (Range)"
        } else if is_truncated {
            // Only show "Auto-Limited" if the file was actually truncated
            "Read (Auto-Limited)"
        } else {
            // File was smaller than the limit, so no truncation occurred
            "Read"
        };

        let end_info = min(end_char, params.file_info.total_chars);

        let range_info = format!(
            "char range: {}-{}, total chars: {}",
            start_char, end_info, params.file_info.total_chars
        );

        // Format a response with metadata
        let display_path = self.format_display_path(path)?;

        // Build the subtitle conditionally using a string buffer
        let mut subtitle = String::new();

        // Always include the file path
        subtitle.push_str(&display_path);

        // Add range info if relevant
        if is_range_relevant {
            // Add range info for explicit ranges or truncated files
            subtitle.push_str(&format!(" ({range_info})"));
        }

        let message = TitleFormat::debug(title).sub_title(subtitle);

        // Send the formatted message
        context.send_text(message).await?;

        Ok(())
    }

    async fn read_text(
        &self,
        context: &mut ToolCallContext,
        input: FSReadInput,
        path: PathBuf,
    ) -> anyhow::Result<ToolOutput> {
        let start_char = input.start_char.unwrap_or(0);
        let end_char = input.end_char.unwrap_or(MAX_RANGE_SIZE.saturating_sub(1));

        // Validate the range size using the module-level assertion function
        assert_valid_range(start_char, end_char)?;

        let (content, file_info) = self
            .0
            .file_read_service()
            .range_read_utf8(&path, start_char, end_char)
            .await
            .with_context(|| format!("Failed to read file content from {}", input.path))?;

        // Create and send the title using the extracted method
<<<<<<< HEAD
        self.create_and_send_title(TitleParams {
            read_params: (&context, &input, &path),
            range_params: (start_char, end_char),
            file_info: &crate::tools::fs::FileInfo {
                start_char: file_info.start_char,
                end_char: file_info.end_char,
                total_chars: file_info.total_chars,
            },
            is_image: false,
        })
        .await?;
=======
        self.create_and_send_title(context, &input, path, start_char, end_char, &file_info)
            .await?;
>>>>>>> 71e2de5e

        // Determine if the user requested an explicit range
        let is_explicit_range = input.start_char.is_some() | input.end_char.is_some();

        // Determine if the file is larger than the limit and needs truncation
        let is_truncated = file_info.total_chars > end_char;

        // Determine if range information is relevant to display
        let is_range_relevant = is_explicit_range || is_truncated;

        // Format response with metadata header
        // Use a buffer to build the response text conditionally
        let mut response = String::new();

        writeln!(response, "---")?;
        writeln!(response, "path: {}", path.display())?;
        if is_range_relevant {
            writeln!(response, "start_char: {}", file_info.start_char)?;
            writeln!(response, "end_char: {}", file_info.end_char)?;
            writeln!(response, "total_chars: {}", file_info.total_chars)?;
        }

        writeln!(response, "---")?;

        // Always include the content
        writeln!(response, "{}", &content)?;

        Ok(ToolOutput::text(response))
    }

    async fn read_file(
        &self,
        context: ToolCallContext,
        input: FSReadInput,
        path: PathBuf,
        ty: MimeType,
    ) -> anyhow::Result<ToolOutput> {
        let bytes = self
            .0
            .file_read_service()
            .read(&path)
            .await
            .with_context(|| format!("Failed to read file content from {}", input.path))?;

        let file_info =
            crate::tools::fs::FileInfo::new(0, (bytes.len() - 1) as u64, bytes.len() as u64);

        self.create_and_send_title(TitleParams {
            read_params: (&context, &input, &path),
            range_params: (0, (bytes.len() - 1) as u64),
            file_info: &file_info,
            is_image: true,
        })
        .await?;

        Ok(Self::tool_output(
            path.file_name()
                .context("Unable to extract filename")?
                .to_string_lossy()
                .as_ref(),
            &bytes,
            ty,
        ))
    }
    fn tool_output(path: &str, bytes: &[u8], mime_type: MimeType) -> ToolOutput {
        match mime_type {
            MimeType::Image(_) => ToolOutput::image(Image::new_bytes(bytes, mime_type.to_string())),
            MimeType::Pdf => ToolOutput::pdf(Pdf::new_bytes(path, bytes, mime_type.to_string())),
            MimeType::Text => unreachable!(),
            MimeType::Other(_) => unreachable!(),
        }
    }

    /// Helper function to read a file with range constraints
    async fn call(
        &self,
        context: ToolCallContext,
        input: FSReadInput,
    ) -> anyhow::Result<ToolOutput> {
        let path = PathBuf::from(&input.path);
        assert_absolute_path(&path)?;
        let ty = self.0.file_meta_service().mime_type(&path).await?;
        match &ty {
            MimeType::Text => self.read_text(context, input, path).await,
            MimeType::Pdf | MimeType::Image(_) => self.read_file(context, input, path, ty).await,
            MimeType::Other(_) => {
                bail!(
                    "Unsupported file type: {}. Only text and image files are supported.",
                    ty
                );
            }
        }
    }
}

impl<F> NamedTool for FSRead<F> {
    fn tool_name() -> ToolName {
        ToolName::new("forge_tool_fs_read")
    }
}

#[async_trait::async_trait]
impl<F: Infrastructure> ExecutableTool for FSRead<F> {
    type Input = FSReadInput;

    async fn call(
        &self,
        context: &mut ToolCallContext,
        input: Self::Input,
    ) -> anyhow::Result<ToolOutput> {
        self.call(context, input).await
    }
}

#[cfg(test)]
mod test {
    use std::sync::Arc;

    use pretty_assertions::assert_eq;
    use tokio::fs;

    use super::*;
    use crate::attachment::tests::MockInfrastructure;
    use crate::utils::TempDir;

    // Helper function to test relative paths
    async fn test_with_mock(path: &str) -> anyhow::Result<ToolOutput> {
        let infra = Arc::new(MockInfrastructure::new());
        let fs_read = FSRead::new(infra);
        fs_read
            .call(
                &mut ToolCallContext::default(),
                FSReadInput {
                    path: path.to_string(),
                    start_char: None,
                    end_char: None,
                    explanation: None,
                },
            )
            .await
    }

    #[tokio::test]
    async fn test_fs_read_success() {
        // Create a temporary file with test content
        let temp_dir = TempDir::new().unwrap();
        let file_path = temp_dir.path().join("test.txt");
        let test_content = "Hello, World!";
        fs::write(&file_path, test_content).await.unwrap();

        // For the test, we'll switch to using tokio::fs directly rather than going
        // through the infrastructure (which would require more complex mocking)
        let path = Path::new(&file_path);
        assert_absolute_path(path).unwrap();

        // Read the file directly
        let content = tokio::fs::read_to_string(path).await.unwrap();

        // Assert the content matches
        assert_eq!(content, test_content);
    }

    #[tokio::test]
    async fn test_fs_read_with_range() {
        // Create a temporary file with test content
        let temp_dir = TempDir::new().unwrap();
        let file_path = temp_dir.path().join("range_test.txt");
        let test_content = "0123456789ABCDEFGHIJKLMNOPQRSTUVWXYZabcdefghijklmnopqrstuvwxyz";
        fs::write(&file_path, test_content).await.unwrap();

        // Setup a mock infrastructure with our mock services
        let infra = Arc::new(MockInfrastructure::new());
        let fs_read = FSRead::new(infra);

        // Test to read middle range of the file
        let result = fs_read
            .call(
                &mut ToolCallContext::default(),
                FSReadInput {
                    path: file_path.to_string_lossy().to_string(),
                    start_char: Some(10),
                    end_char: Some(20),
                    explanation: None,
                },
            )
            .await;

        // Since MockInfrastructure doesn't actually read files, we expect an error
        // In a real test, we'd verify the range was respected and formatting was
        // correct
        assert!(result.is_err());
    }

    #[tokio::test]
    async fn test_fs_read_with_invalid_range() {
        // Create a temporary file with test content
        let temp_dir = TempDir::new().unwrap();
        let file_path = temp_dir.path().join("invalid_range.txt");
        let test_content = "Hello, World!";
        fs::write(&file_path, test_content).await.unwrap();

        // Setup a mock infrastructure with our mock services
        let infra = Arc::new(MockInfrastructure::new());
        let fs_read = FSRead::new(infra);

        // Test with an invalid range (start > end)
        let result = fs_read
            .call(
                &mut ToolCallContext::default(),
                FSReadInput {
                    path: file_path.to_string_lossy().to_string(),
                    start_char: Some(20),
                    end_char: Some(10),
                    explanation: None,
                },
            )
            .await;

        // Since MockInfrastructure doesn't actually read files, we expect an error
        assert!(result.is_err());
    }

    #[tokio::test]
    async fn test_fs_read_nonexistent_file() {
        let temp_dir = TempDir::new().unwrap();
        let nonexistent_file = temp_dir.path().join("nonexistent.txt");

        let result = tokio::fs::read_to_string(&nonexistent_file).await;
        assert!(result.is_err());
    }

    #[tokio::test]
    async fn test_fs_read_empty_file() {
        let temp_dir = TempDir::new().unwrap();
        let file_path = temp_dir.path().join("empty.txt");
        fs::write(&file_path, "").await.unwrap();

        let content = tokio::fs::read_to_string(&file_path).await.unwrap();
        assert_eq!(content, "");
    }

    #[tokio::test]
    async fn test_fs_read_auto_limit() {
        // Type aliases to simplify the complex type
        type RangePoint = Option<u64>;
        type RangeBounds = Option<(RangePoint, RangePoint)>;
        type RangeTracker = Arc<std::sync::Mutex<RangeBounds>>;

        #[derive(Clone)]
        struct RangeTrackingMockInfra {
            inner: crate::attachment::tests::MockInfrastructure,
            // Track the start and end character positions used in range requests
            last_range_call: RangeTracker,
        }

        impl RangeTrackingMockInfra {
            fn new() -> Self {
                Self {
                    inner: crate::attachment::tests::MockInfrastructure::new(),
                    last_range_call: Arc::new(std::sync::Mutex::new(None)),
                }
            }

            // Track the range parameters that were used
            fn set_last_range_call(&self, start: Option<u64>, end: Option<u64>) {
                let mut last_call = self.last_range_call.lock().unwrap();
                *last_call = Some((start, end));
            }

            fn get_last_range_call(&self) -> Option<(Option<u64>, Option<u64>)> {
                let last_call = self.last_range_call.lock().unwrap();
                *last_call
            }
        }

        // Implement FsReadService for our custom tracking infrastructure
        #[async_trait::async_trait]
        impl FsReadService for RangeTrackingMockInfra {
            async fn read_utf8(&self, path: &Path) -> anyhow::Result<String> {
                // Delegate to inner mock implementation
                self.inner.file_read_service().read_utf8(path).await
            }

            async fn read(&self, path: &Path) -> anyhow::Result<Vec<u8>> {
                // Delegate to inner mock implementation
                self.inner.file_read_service().read(path).await
            }

            async fn range_read_utf8(
                &self,
                _path: &Path,
                start_char: u64,
                end_char: u64,
            ) -> anyhow::Result<(String, forge_fs::FileInfo)> {
                // Convert to Option for tracking with the old method signature
                let start_opt = Some(start_char);
                let end_opt = Some(end_char);

                // Record the range parameters that were requested
                self.set_last_range_call(start_opt, end_opt);

                // Always record the range call parameters for tracking
                self.set_last_range_call(start_opt, end_opt);

                if start_char == 0 && end_char == 0 {
                    // For probe requests (when end = start = 0), return info about a large file
                    // This will trigger the auto-limiting behavior
                    return Ok((
                        "".to_string(),
                        forge_fs::FileInfo::new(0, 0, 50_000), // Simulate a large file (50k chars)
                    ));
                } else if start_char == 0 && end_char == 39999 {
                    // This is the expected auto-limit range that should be requested for large
                    // files
                    return Err(anyhow::anyhow!(
                        "Auto-limit detected: start={}, end={}",
                        start_char,
                        end_char
                    ));
                }

                // For any other range requests, return an identifying error
                Err(anyhow::anyhow!(
                    "Unexpected range_read called with start={}, end={}",
                    start_char,
                    end_char
                ))
            }
        }

        // Implement Infrastructure trait
        impl Infrastructure for RangeTrackingMockInfra {
            type EnvironmentService = crate::attachment::tests::MockEnvironmentService;
            type FsReadService = Self; // This struct will handle read operations
            type FsWriteService = crate::attachment::tests::MockFileService;
            type FsMetaService = crate::attachment::tests::MockFileService;
            type FsCreateDirsService = crate::attachment::tests::MockFileService;
            type FsRemoveService = crate::attachment::tests::MockFileService;
            type FsSnapshotService = crate::attachment::tests::MockSnapService;
            type CommandExecutorService = ();
            type InquireService = ();

            type McpServer = ();

            fn environment_service(&self) -> &Self::EnvironmentService {
                self.inner.environment_service()
            }

            fn file_read_service(&self) -> &Self::FsReadService {
                self // Return self to handle read operations
            }

            fn file_write_service(&self) -> &Self::FsWriteService {
                self.inner.file_write_service()
            }

            fn file_meta_service(&self) -> &Self::FsMetaService {
                self.inner.file_meta_service()
            }

            fn file_remove_service(&self) -> &Self::FsRemoveService {
                self.inner.file_remove_service()
            }

            fn create_dirs_service(&self) -> &Self::FsCreateDirsService {
                self.inner.create_dirs_service()
            }

            fn file_snapshot_service(&self) -> &Self::FsSnapshotService {
                self.inner.file_snapshot_service()
            }

            fn command_executor_service(&self) -> &Self::CommandExecutorService {
                self.inner.command_executor_service()
            }

            fn inquire_service(&self) -> &Self::InquireService {
                self.inner.inquire_service()
            }

            fn mcp_server(&self) -> &Self::McpServer {
                self.inner.mcp_server()
            }
        }

        // Create our custom tracking infrastructure
        let tracking_infra = Arc::new(RangeTrackingMockInfra::new());

        // Initialize the FSRead tool with our tracking infrastructure
        let fs_read = FSRead::new(tracking_infra.clone());

        // Call with a path but no explicit range parameters
        let result = fs_read
            .call(
                &mut ToolCallContext::default(),
                FSReadInput {
                    explanation: None,
                    path: "/test/large_file.txt".to_string(),
                    start_char: None,
                    end_char: None,
                },
            )
            .await;

        // Since our mock returns an error for the actual file read, we expect the call
        // to fail
        assert!(result.is_err());

        // Verify that our auto-limit was applied (should be 0-39999)
        let range_call = tracking_infra.get_last_range_call();
        assert!(range_call.is_some(), "Range read should have been called");

        if let Some((start, end)) = range_call {
            assert_eq!(start, Some(0), "Auto-limit should start at character 0");
            assert_eq!(
                end,
                Some(39999),
                "Auto-limit should end at character 39999 (40k-1)"
            );
        }
    }

    #[test]
    fn test_description() {
        let infra = Arc::new(MockInfrastructure::new());
        let fs_read = FSRead::new(infra);
        assert!(fs_read.description().len() > 100)
    }

    #[tokio::test]
    async fn test_fs_read_relative_path() {
        let result = test_with_mock("relative/path.txt").await;
        assert!(result.is_err());
        assert!(result
            .unwrap_err()
            .to_string()
            .contains("Path must be absolute"));
    }

    #[tokio::test]
    async fn test_format_display_path() {
        let temp_dir = TempDir::new().unwrap();
        let file_path = temp_dir.path().join("test.txt");

        // Create a mock infrastructure with controlled cwd
        let infra = Arc::new(MockInfrastructure::new());
        let fs_read = FSRead::new(infra);

        // Test with a mock path
        let display_path = fs_read.format_display_path(Path::new(&file_path));

        // Since MockInfrastructure has a fixed cwd of "/test",
        // and our temp path won't start with that, we expect the full path
        assert!(display_path.is_ok());
        assert_eq!(display_path.unwrap(), file_path.display().to_string());
    }
}<|MERGE_RESOLUTION|>--- conflicted
+++ resolved
@@ -6,20 +6,13 @@
 use anyhow::{bail, Context};
 use forge_display::TitleFormat;
 use forge_domain::{
-<<<<<<< HEAD
-    EnvironmentService, ExecutableTool, FSReadInput, Image, MimeType, NamedTool, Pdf,
+    ExecutableTool, FSReadInput, Image, MimeType, NamedTool, Pdf,
     ToolCallContext, ToolDescription, ToolName, ToolOutput,
 };
+use forge_fs::FileInfo;
 use forge_tool_macros::ToolDescription;
 
-use crate::tools::fs::FileInfo;
-=======
-    ExecutableTool, FSReadInput, NamedTool, ToolCallContext, ToolDescription, ToolName, ToolOutput,
-};
-use forge_tool_macros::ToolDescription;
-
 use crate::services::EnvironmentService;
->>>>>>> 71e2de5e
 use crate::utils::{assert_absolute_path, format_display_path};
 use crate::{FsMetaService, FsReadService, Infrastructure};
 
@@ -61,19 +54,6 @@
 
 // Using FSReadInput from forge_domain
 
-<<<<<<< HEAD
-/// Reads file contents at specified path for analyzing code, config files,
-/// documentation, text data, and images in JPEG and PNG formats. Use this tool
-/// when you need to examine file contents, extract text from PDF/DOCX files, or
-/// view images, always providing absolute paths as the tool is read-only with
-/// no file modification capabilities. For large files exceeding 40,000
-/// characters, the tool automatically returns only the first 40,000 characters
-/// by default, though you can specify custom ranges using start_char and
-/// end_char parameters with a maximum range size of 40,000 characters. The tool
-/// preserves original formatting for text content and handles binary files by
-/// automatic detection and rejection, returning structured content with
-/// metadata headers for range operations and file information.
-=======
 /// Reads file contents from the specified absolute path. Ideal for analyzing
 /// code, configuration files, documentation, or textual data. Automatically
 /// extracts text from PDF and DOCX files, preserving the original formatting.
@@ -84,7 +64,6 @@
 /// and end_char parameters, ensuring the total range does not exceed 40,000
 /// characters. Specifying a range exceeding this limit will result in an error.
 /// Binary files are automatically detected and rejected.
->>>>>>> 71e2de5e
 #[derive(ToolDescription)]
 pub struct FSRead<F>(Arc<F>);
 
@@ -195,11 +174,10 @@
             .with_context(|| format!("Failed to read file content from {}", input.path))?;
 
         // Create and send the title using the extracted method
-<<<<<<< HEAD
         self.create_and_send_title(TitleParams {
             read_params: (&context, &input, &path),
             range_params: (start_char, end_char),
-            file_info: &crate::tools::fs::FileInfo {
+            file_info: &FileInfo {
                 start_char: file_info.start_char,
                 end_char: file_info.end_char,
                 total_chars: file_info.total_chars,
@@ -207,10 +185,6 @@
             is_image: false,
         })
         .await?;
-=======
-        self.create_and_send_title(context, &input, path, start_char, end_char, &file_info)
-            .await?;
->>>>>>> 71e2de5e
 
         // Determine if the user requested an explicit range
         let is_explicit_range = input.start_char.is_some() | input.end_char.is_some();
@@ -243,7 +217,7 @@
 
     async fn read_file(
         &self,
-        context: ToolCallContext,
+        context: &mut ToolCallContext,
         input: FSReadInput,
         path: PathBuf,
         ty: MimeType,
@@ -255,8 +229,7 @@
             .await
             .with_context(|| format!("Failed to read file content from {}", input.path))?;
 
-        let file_info =
-            crate::tools::fs::FileInfo::new(0, (bytes.len() - 1) as u64, bytes.len() as u64);
+        let file_info = FileInfo::new(0, (bytes.len() - 1) as u64, bytes.len() as u64);
 
         self.create_and_send_title(TitleParams {
             read_params: (&context, &input, &path),
@@ -287,7 +260,7 @@
     /// Helper function to read a file with range constraints
     async fn call(
         &self,
-        context: ToolCallContext,
+        context: &mut ToolCallContext,
         input: FSReadInput,
     ) -> anyhow::Result<ToolOutput> {
         let path = PathBuf::from(&input.path);
