--- conflicted
+++ resolved
@@ -98,13 +98,7 @@
 
         let sub_title = match (&input.regex, &input.file_pattern) {
             (Some(regex), Some(pattern)) => {
-<<<<<<< HEAD
-                format!(
-                    "for '{regex}' in '{pattern}' files at {formatted_dir}"
-                )
-=======
                 format!("for '{regex}' in '{pattern}' files at {formatted_dir}")
->>>>>>> 294bf54f
             }
             (Some(regex), None) => format!("for '{regex}' at {formatted_dir}"),
             (None, Some(pattern)) => format!("for '{pattern}' at {formatted_dir}"),
