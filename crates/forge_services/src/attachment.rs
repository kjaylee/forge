use std::collections::HashSet;
use std::path::{Path, PathBuf};
use std::sync::Arc;

use forge_app::{AttachmentService, EnvironmentService};
use forge_domain::{Attachment, AttachmentContent, Image};

use crate::{FsReadService, Infrastructure};

#[derive(Clone)]
pub struct ForgeChatRequest<F> {
    infra: Arc<F>,
}

impl<F: Infrastructure> ForgeChatRequest<F> {
    pub fn new(infra: Arc<F>) -> Self {
        Self { infra }
    }

    async fn prepare_attachments<T: AsRef<Path>>(
        &self,
        paths: HashSet<T>,
    ) -> anyhow::Result<Vec<Attachment>> {
        futures::future::join_all(
            paths
                .into_iter()
                .map(|v| v.as_ref().to_path_buf())
                .map(|v| self.populate_attachments(v)),
        )
        .await
        .into_iter()
        .collect::<anyhow::Result<Vec<_>>>()
    }

    async fn populate_attachments(&self, mut path: PathBuf) -> anyhow::Result<Attachment> {
        let extension = path.extension().map(|v| v.to_string_lossy().to_string());

        if !path.is_absolute() {
            path = self
                .infra
                .environment_service()
                .get_environment()
                .cwd
                .join(path);
        }

        // Determine file type (text or image with format)
        let mime_type = extension.and_then(|ext| match ext.as_str() {
            "jpeg" | "jpg" => Some("image/jpeg".to_string()),
            "png" => Some("image/png".to_string()),
            "webp" => Some("image/webp".to_string()),
            _ => None,
        });

        //NOTE: Attachments should not be truncated since they are provided by the user
        let content = match mime_type {
            Some(mime_type) => AttachmentContent::Image(Image::new_bytes(
                self.infra.file_read_service().read(&path, u64::MAX).await?,
                mime_type,
            )),
            None => AttachmentContent::FileContent(
                self.infra
                    .file_read_service()
                    .read_utf8(&path, u64::MAX)
                    .await?,
            ),
        };

        Ok(Attachment { content, path: path.to_string_lossy().to_string() })
    }
}

#[async_trait::async_trait]
impl<F: Infrastructure> AttachmentService for ForgeChatRequest<F> {
    async fn attachments(&self, url: &str) -> anyhow::Result<Vec<Attachment>> {
        self.prepare_attachments(Attachment::parse_all(url)).await
    }
}

#[cfg(test)]
pub mod tests {
    use std::collections::HashMap;
    use std::path::{Path, PathBuf};
    use std::sync::{Arc, Mutex};

    use base64::Engine;
    use bytes::Bytes;
    use forge_app::{AttachmentService, EnvironmentService};
    use forge_domain::{
        AttachmentContent, CommandOutput, Environment, Provider, ToolDefinition, ToolName,
        ToolOutput,
    };
    use forge_snaps::Snapshot;
    use serde_json::Value;

    use crate::attachment::ForgeChatRequest;
    use crate::utils::AttachmentExtension;
    use crate::{
        CommandExecutorService, FileRemoveService, FsCreateDirsService, FsMetaService,
        FsReadService, FsSnapshotService, FsWriteService, Infrastructure, InquireService,
        McpClient, McpServer,
    };

    #[derive(Debug)]
    pub struct MockEnvironmentService {}

    #[async_trait::async_trait]
    impl EnvironmentService for MockEnvironmentService {
        fn get_environment(&self) -> Environment {
            Environment {
                os: "test".to_string(),
                pid: 12345,
                cwd: PathBuf::from("/test"),
                home: Some(PathBuf::from("/home/test")),
                shell: "bash".to_string(),
                base_path: PathBuf::from("/base"),
                provider: Provider::open_router("test-key"),
                retry_config: Default::default(),
                max_search_lines: 25,
                fetch_truncation_limit: 0,
                stdout_max_prefix_length: 0,
                stdout_max_suffix_length: 0,
                max_read_size: 0,
<<<<<<< HEAD
                max_file_size: 10_000_000,
=======
                http: Default::default(),
>>>>>>> 518fa7e9
            }
        }
    }

    impl MockFileService {
        fn new() -> Self {
            let mut files = HashMap::new();
            // Add some mock files
            files.insert(
                PathBuf::from("/test/file1.txt"),
                "This is a text file content".to_string(),
            );
            files.insert(
                PathBuf::from("/test/image.png"),
                "mock-binary-content".to_string(),
            );
            files.insert(
                PathBuf::from("/test/image with spaces.jpg"),
                "mock-jpeg-content".to_string(),
            );

            Self {
                files: Mutex::new(
                    files
                        .into_iter()
                        .map(|(a, b)| (a, Bytes::from(b)))
                        .collect::<Vec<_>>(),
                ),
            }
        }

        fn add_file(&self, path: PathBuf, content: String) {
            let mut files = self.files.lock().unwrap();
            files.push((path, Bytes::from_owner(content)));
        }
    }

    #[async_trait::async_trait]
    impl FsReadService for MockFileService {
        async fn read_utf8(&self, path: &Path, _: u64) -> anyhow::Result<String> {
            let files = self.files.lock().unwrap();
            match files.iter().find(|v| v.0 == path) {
                Some((_, content)) => {
                    let bytes = content.clone();
                    String::from_utf8(bytes.to_vec())
                        .map_err(|e| anyhow::anyhow!("Invalid UTF-8 in file: {:?}: {}", path, e))
                }
                None => Err(anyhow::anyhow!("File not found: {:?}", path)),
            }
        }

        async fn read(&self, path: &Path, _: u64) -> anyhow::Result<Vec<u8>> {
            let files = self.files.lock().unwrap();
            match files.iter().find(|v| v.0 == path) {
                Some((_, content)) => Ok(content.to_vec()),
                None => Err(anyhow::anyhow!("File not found: {:?}", path)),
            }
        }

        async fn range_read_utf8(
            &self,
            path: &Path,
            _start_line: u64,
            _end_line: u64,
            max_size: u64,
        ) -> anyhow::Result<(String, forge_fs::FileInfo)> {
            // For tests, we'll just read the entire file and return it
            let content = self.read_utf8(path, max_size).await?;
            let lines: Vec<&str> = content.lines().collect();
            let total_lines = lines.len() as u64;

            // Return the entire content for simplicity in tests
            Ok((
                content,
                forge_fs::FileInfo::new(0, total_lines, total_lines),
            ))
        }
    }

    #[derive(Debug, Clone)]
    pub struct MockInfrastructure {
        env_service: Arc<MockEnvironmentService>,
        file_service: Arc<MockFileService>,
        file_snapshot_service: Arc<MockSnapService>,
    }

    impl MockInfrastructure {
        pub fn new() -> Self {
            Self {
                env_service: Arc::new(MockEnvironmentService {}),
                file_service: Arc::new(MockFileService::new()),
                file_snapshot_service: Arc::new(MockSnapService),
            }
        }
    }

    #[derive(Debug)]
    pub struct MockFileService {
        files: Mutex<Vec<(PathBuf, Bytes)>>,
    }

    #[async_trait::async_trait]
    impl FileRemoveService for MockFileService {
        async fn remove(&self, path: &Path) -> anyhow::Result<()> {
            if !self.exists(path).await? {
                return Err(anyhow::anyhow!("File not found: {:?}", path));
            }
            self.files.lock().unwrap().retain(|(p, _)| p != path);
            Ok(())
        }
    }

    #[async_trait::async_trait]
    impl FsCreateDirsService for MockFileService {
        async fn create_dirs(&self, path: &Path) -> anyhow::Result<()> {
            self.files
                .lock()
                .unwrap()
                .push((path.to_path_buf(), Bytes::new()));
            Ok(())
        }
    }

    #[async_trait::async_trait]
    impl FsWriteService for MockFileService {
        async fn write(
            &self,
            path: &Path,
            contents: Bytes,
            _capture_snapshot: bool,
        ) -> anyhow::Result<()> {
            let index = self.files.lock().unwrap().iter().position(|v| v.0 == path);
            if let Some(index) = index {
                self.files.lock().unwrap().remove(index);
            }
            self.files
                .lock()
                .unwrap()
                .push((path.to_path_buf(), contents));
            Ok(())
        }

        async fn write_temp(&self, _: &str, _: &str, content: &str) -> anyhow::Result<PathBuf> {
            let temp_dir = crate::utils::TempDir::new().unwrap();
            let path = temp_dir.path();

            self.write(&path, content.to_string().into(), false).await?;

            Ok(path)
        }
    }

    #[derive(Debug)]
    pub struct MockSnapService;

    #[async_trait::async_trait]
    impl FsSnapshotService for MockSnapService {
        async fn create_snapshot(&self, _: &Path) -> anyhow::Result<Snapshot> {
            unimplemented!()
        }

        async fn undo_snapshot(&self, _: &Path) -> anyhow::Result<()> {
            unimplemented!()
        }
    }

    #[async_trait::async_trait]
    impl FsMetaService for MockFileService {
        async fn is_file(&self, path: &Path) -> anyhow::Result<bool> {
            Ok(self
                .files
                .lock()
                .unwrap()
                .iter()
                .filter(|v| v.0.extension().is_some())
                .any(|(p, _)| p == path))
        }

        async fn exists(&self, path: &Path) -> anyhow::Result<bool> {
            Ok(self.files.lock().unwrap().iter().any(|(p, _)| p == path))
        }
    }

    #[async_trait::async_trait]
    impl McpClient for () {
        async fn list(&self) -> anyhow::Result<Vec<ToolDefinition>> {
            Ok(vec![])
        }

        async fn call(&self, _: &ToolName, _: Value) -> anyhow::Result<ToolOutput> {
            Ok(ToolOutput::default())
        }
    }

    #[async_trait::async_trait]
    impl McpServer for () {
        type Client = ();

        async fn connect(&self, _: forge_domain::McpServerConfig) -> anyhow::Result<Self::Client> {
            Ok(())
        }
    }

    #[async_trait::async_trait]
    impl CommandExecutorService for () {
        async fn execute_command(
            &self,
            command: String,
            working_dir: PathBuf,
        ) -> anyhow::Result<CommandOutput> {
            // For test purposes, we'll create outputs that match what the shell tests
            // expect Check for common command patterns
            if command == "echo 'Hello, World!'" {
                // When the test_shell_echo looks for this specific command
                // It's expecting to see "Mock command executed successfully"
                return Ok(CommandOutput {
                    stdout: "Mock command executed successfully\n".to_string(),
                    stderr: "".to_string(),
                    command,
                    exit_code: Some(0),
                });
            } else if command.contains("echo") {
                if command.contains(">") && command.contains(">&2") {
                    // Commands with both stdout and stderr
                    let stdout = if command.contains("to stdout") {
                        "to stdout\n"
                    } else {
                        "stdout output\n"
                    };
                    let stderr = if command.contains("to stderr") {
                        "to stderr\n"
                    } else {
                        "stderr output\n"
                    };
                    return Ok(CommandOutput {
                        stdout: stdout.to_string(),
                        stderr: stderr.to_string(),
                        command,
                        exit_code: Some(0),
                    });
                } else if command.contains(">&2") {
                    // Command with only stderr
                    let content = command.split("echo").nth(1).unwrap_or("").trim();
                    let content = content.trim_matches(|c| c == '\'' || c == '"');
                    return Ok(CommandOutput {
                        stdout: "".to_string(),
                        stderr: format!("{content}\n"),
                        command,
                        exit_code: Some(0),
                    });
                } else {
                    // Standard echo command
                    let content = if command == "echo ''" {
                        "\n".to_string()
                    } else if command.contains("&&") {
                        // Multiple commands
                        "first\nsecond\n".to_string()
                    } else if command.contains("$PATH") {
                        // PATH command returns a mock path
                        "/usr/bin:/bin:/usr/sbin:/sbin\n".to_string()
                    } else {
                        let parts: Vec<&str> = command.split("echo").collect();
                        if parts.len() > 1 {
                            let content = parts[1].trim();
                            // Remove quotes if present
                            let content = content.trim_matches(|c| c == '\'' || c == '"');
                            format!("{content}\n")
                        } else {
                            "Hello, World!\n".to_string()
                        }
                    };

                    return Ok(CommandOutput {
                        stdout: content,
                        stderr: "".to_string(),
                        command,
                        exit_code: Some(0),
                    });
                }
            } else if command == "pwd" || command == "cd" {
                // Return working directory for pwd/cd commands
                return Ok(CommandOutput {
                    stdout: format!("{working_dir}\n", working_dir = working_dir.display()),
                    stderr: "".to_string(),
                    command,
                    exit_code: Some(0),
                });
            } else if command == "true" {
                // true command returns success with no output
                return Ok(CommandOutput {
                    stdout: "".to_string(),
                    stderr: "".to_string(),
                    command,
                    exit_code: Some(0),
                });
            } else if command.starts_with("/bin/ls") || command.contains("whoami") {
                // Full path commands
                return Ok(CommandOutput {
                    stdout: "user\n".to_string(),
                    stderr: "".to_string(),
                    command,
                    exit_code: Some(0),
                });
            } else if command == "non_existent_command" {
                // Command not found
                return Ok(CommandOutput {
                    stdout: "".to_string(),
                    stderr: "command not found: non_existent_command\n".to_string(),
                    command,
                    exit_code: Some(-1),
                });
            }

            // Default response for other commands
            Ok(CommandOutput {
                stdout: "Mock command executed successfully\n".to_string(),
                stderr: "".to_string(),
                command,
                exit_code: Some(0),
            })
        }

        async fn execute_command_raw(&self, _: &str) -> anyhow::Result<std::process::ExitStatus> {
            unimplemented!()
        }
    }

    #[async_trait::async_trait]
    impl InquireService for () {
        /// Prompts the user with question
        async fn prompt_question(&self, question: &str) -> anyhow::Result<Option<String>> {
            // For testing, we can just return the question as the answer
            Ok(Some(question.to_string()))
        }

        /// Prompts the user to select a single option from a list
        async fn select_one(
            &self,
            _: &str,
            options: Vec<String>,
        ) -> anyhow::Result<Option<String>> {
            // For testing, we can just return the first option
            if options.is_empty() {
                return Err(anyhow::anyhow!("No options provided"));
            }
            Ok(Some(options[0].clone()))
        }

        /// Prompts the user to select multiple options from a list
        async fn select_many(
            &self,
            _: &str,
            options: Vec<String>,
        ) -> anyhow::Result<Option<Vec<String>>> {
            // For testing, we can just return all options
            if options.is_empty() {
                return Err(anyhow::anyhow!("No options provided"));
            }
            Ok(Some(options))
        }
    }

    impl Infrastructure for MockInfrastructure {
        type EnvironmentService = MockEnvironmentService;
        type FsReadService = MockFileService;
        type FsWriteService = MockFileService;
        type FsRemoveService = MockFileService;
        type FsMetaService = MockFileService;
        type FsCreateDirsService = MockFileService;
        type FsSnapshotService = MockSnapService;
        type CommandExecutorService = ();
        type InquireService = ();
        type McpServer = ();

        fn environment_service(&self) -> &Self::EnvironmentService {
            &self.env_service
        }

        fn file_read_service(&self) -> &Self::FsReadService {
            &self.file_service
        }

        fn file_write_service(&self) -> &Self::FsWriteService {
            &self.file_service
        }

        fn file_meta_service(&self) -> &Self::FsMetaService {
            &self.file_service
        }

        fn file_snapshot_service(&self) -> &Self::FsSnapshotService {
            &self.file_snapshot_service
        }

        fn file_remove_service(&self) -> &Self::FsRemoveService {
            &self.file_service
        }

        fn create_dirs_service(&self) -> &Self::FsCreateDirsService {
            &self.file_service
        }

        fn command_executor_service(&self) -> &Self::CommandExecutorService {
            &()
        }

        fn inquire_service(&self) -> &Self::InquireService {
            &()
        }

        fn mcp_server(&self) -> &Self::McpServer {
            &()
        }
    }

    #[tokio::test]
    async fn test_add_url_with_text_file() {
        // Setup
        let infra = Arc::new(MockInfrastructure::new());
        let chat_request = ForgeChatRequest::new(infra.clone());

        // Test with a text file path in chat message
        let url = "@[/test/file1.txt]".to_string();

        // Execute
        let attachments = chat_request.attachments(&url).await.unwrap();

        // Assert
        // Text files should be included in the attachments
        assert_eq!(attachments.len(), 1);
        let attachment = attachments.first().unwrap();
        assert_eq!(attachment.path, "/test/file1.txt");

        // Check that the content contains our original text and has range information
        assert!(attachment.content.contains("This is a text file content"));
    }

    #[tokio::test]
    async fn test_add_url_with_image() {
        // Setup
        let infra = Arc::new(MockInfrastructure::new());
        let chat_request = ForgeChatRequest::new(infra.clone());

        // Test with an image file
        let url = "@[/test/image.png]".to_string();

        // Execute
        let attachments = chat_request.attachments(&url).await.unwrap();

        // Assert
        assert_eq!(attachments.len(), 1);
        let attachment = attachments.first().unwrap();
        assert_eq!(attachment.path, "/test/image.png");

        // Base64 content should be the encoded mock binary content with proper data URI
        // format
        let expected_base64 =
            base64::engine::general_purpose::STANDARD.encode("mock-binary-content");
        assert_eq!(
            attachment.content.as_image().unwrap().url().as_str(),
            format!("data:image/png;base64,{expected_base64}")
        );
    }

    #[tokio::test]
    async fn test_add_url_with_jpg_image_with_spaces() {
        // Setup
        let infra = Arc::new(MockInfrastructure::new());
        let chat_request = ForgeChatRequest::new(infra.clone());

        // Test with an image file that has spaces in the path
        let url = "@[/test/image with spaces.jpg]".to_string();

        // Execute
        let attachments = chat_request.attachments(&url).await.unwrap();

        // Assert
        assert_eq!(attachments.len(), 1);
        let attachment = attachments.first().unwrap();
        assert_eq!(attachment.path, "/test/image with spaces.jpg");

        // Base64 content should be the encoded mock jpeg content with proper data URI
        // format
        let expected_base64 = base64::engine::general_purpose::STANDARD.encode("mock-jpeg-content");
        assert_eq!(
            attachment.content.as_image().unwrap().url().as_str(),
            format!("data:image/jpeg;base64,{expected_base64}")
        );
    }

    #[tokio::test]
    async fn test_add_url_with_multiple_files() {
        // Setup
        let infra = Arc::new(MockInfrastructure::new());

        // Add an extra file to our mock service
        infra.file_service.add_file(
            PathBuf::from("/test/file2.txt"),
            "This is another text file".to_string(),
        );

        let chat_request = ForgeChatRequest::new(infra.clone());

        // Test with multiple files mentioned
        let url = "@[/test/file1.txt] @[/test/file2.txt] @[/test/image.png]".to_string();

        // Execute
        let attachments = chat_request.attachments(&url).await.unwrap();

        // Assert
        // All files should be included in the attachments
        assert_eq!(attachments.len(), 3);

        // Verify that each expected file is in the attachments
        let has_file1 = attachments.iter().any(|a| {
            a.path == "/test/file1.txt" && matches!(a.content, AttachmentContent::FileContent(_))
        });
        let has_file2 = attachments.iter().any(|a| {
            a.path == "/test/file2.txt" && matches!(a.content, AttachmentContent::FileContent(_))
        });
        let has_image = attachments.iter().any(|a| {
            a.path == "/test/image.png" && matches!(a.content, AttachmentContent::Image(_))
        });

        assert!(has_file1, "Missing file1.txt in attachments");
        assert!(has_file2, "Missing file2.txt in attachments");
        assert!(has_image, "Missing image.png in attachments");
    }

    #[tokio::test]
    async fn test_add_url_with_nonexistent_file() {
        // Setup
        let infra = Arc::new(MockInfrastructure::new());
        let chat_request = ForgeChatRequest::new(infra.clone());

        // Test with a file that doesn't exist
        let url = "@[/test/nonexistent.txt]".to_string();

        // Execute - Let's handle the error properly
        let result = chat_request.attachments(&url).await;

        // Assert - we expect an error for nonexistent files
        assert!(result.is_err());
        assert!(result.unwrap_err().to_string().contains("File not found"));
    }

    #[tokio::test]
    async fn test_add_url_empty() {
        // Setup
        let infra = Arc::new(MockInfrastructure::new());
        let chat_request = ForgeChatRequest::new(infra.clone());

        // Test with an empty message
        let url = "".to_string();

        // Execute
        let attachments = chat_request.attachments(&url).await.unwrap();

        // Assert - no attachments
        assert_eq!(attachments.len(), 0);
    }

    #[tokio::test]
    async fn test_add_url_with_unsupported_extension() {
        // Setup
        let infra = Arc::new(MockInfrastructure::new());

        // Add a file with unsupported extension
        infra.file_service.add_file(
            PathBuf::from("/test/unknown.xyz"),
            "Some content".to_string(),
        );

        let chat_request = ForgeChatRequest::new(infra.clone());

        // Test with the file
        let url = "@[/test/unknown.xyz]".to_string();

        // Execute
        let attachments = chat_request.attachments(&url).await.unwrap();

        // Assert - should be treated as text
        assert_eq!(attachments.len(), 1);
        let attachment = attachments.first().unwrap();
        assert_eq!(attachment.path, "/test/unknown.xyz");

        // Check that the content contains our original text and has range information
        assert!(attachment.content.contains("Some content"));
    }
}<|MERGE_RESOLUTION|>--- conflicted
+++ resolved
@@ -121,11 +121,8 @@
                 stdout_max_prefix_length: 0,
                 stdout_max_suffix_length: 0,
                 max_read_size: 0,
-<<<<<<< HEAD
+                http: Default::default(),
                 max_file_size: 10_000_000,
-=======
-                http: Default::default(),
->>>>>>> 518fa7e9
             }
         }
     }
