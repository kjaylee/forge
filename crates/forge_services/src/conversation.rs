use std::collections::HashMap;
use std::sync::Arc;

use anyhow::{Context as AnyhowContext, Result};
<<<<<<< HEAD
use forge_domain::{
    estimate_token_count, AgentId, CompactionResult, CompactionService, Conversation,
    ConversationId, ConversationService, ConversationSessionManager, McpService, Workflow,
};
=======
use forge_domain::{CompactionResult, Conversation, ConversationId, Workflow};
>>>>>>> 71e2de5e
use tokio::sync::Mutex;

use crate::services::{ConversationService, McpService};

/// Service for managing conversations, including creation, retrieval, and
/// updates
#[derive(Clone)]
<<<<<<< HEAD
pub struct ForgeConversationService<C, M, Manager> {
=======
pub struct ForgeConversationService<M> {
>>>>>>> 71e2de5e
    workflows: Arc<Mutex<HashMap<ConversationId, Conversation>>>,
    mcp_service: Arc<M>,
    conversation_session_manager: Arc<Manager>,
}

<<<<<<< HEAD
impl<C: CompactionService, M: McpService, Manager: ConversationSessionManager>
    ForgeConversationService<C, M, Manager>
{
    /// Creates a new ForgeConversationService with the provided compaction
    /// service
    pub fn new(
        compaction_service: Arc<C>,
        mcp_service: Arc<M>,
        conversation_session_manager: Arc<Manager>,
    ) -> Self {
        Self {
            workflows: Arc::new(Mutex::new(HashMap::new())),
            compaction_service,
            mcp_service,
            conversation_session_manager,
        }
=======
impl<M: McpService> ForgeConversationService<M> {
    /// Creates a new ForgeConversationService with the provided MCP service
    pub fn new(mcp_service: Arc<M>) -> Self {
        Self { workflows: Arc::new(Mutex::new(HashMap::new())), mcp_service }
>>>>>>> 71e2de5e
    }
}

#[async_trait::async_trait]
<<<<<<< HEAD
impl<C: CompactionService, M: McpService, Manager: ConversationSessionManager> ConversationService
    for ForgeConversationService<C, M, Manager>
{
=======
impl<M: McpService> ConversationService for ForgeConversationService<M> {
>>>>>>> 71e2de5e
    async fn update<F, T>(&self, id: &ConversationId, f: F) -> Result<T>
    where
        F: FnOnce(&mut Conversation) -> T + Send,
    {
        let mut workflows = self.workflows.lock().await;
        let conversation = workflows.get_mut(id).context("Conversation not found")?;
        Ok(f(conversation))
    }

    async fn find(&self, id: &ConversationId) -> Result<Option<Conversation>> {
        Ok(self.workflows.lock().await.get(id).cloned())
    }

    async fn upsert(&self, conversation: Conversation) -> Result<()> {
        self.conversation_session_manager
            .conversation_update(&conversation)
            .await?;

        self.workflows
            .lock()
            .await
            .insert(conversation.id.clone(), conversation);
        Ok(())
    }

    async fn create(&self, workflow: Workflow) -> Result<Conversation> {
        let id = ConversationId::generate();
        let conversation = Conversation::new(
            id.clone(),
            workflow,
            self.mcp_service
                .list()
                .await?
                .into_iter()
                .map(|a| a.name)
                .collect(),
        );
        self.upsert(conversation.clone()).await?;
        Ok(conversation)
    }

    async fn compact_conversation(&self, _id: &ConversationId) -> Result<CompactionResult> {
        // Since compaction is now handled directly in the Orchestrator,
        // this method now just returns a dummy result indicating no compaction was
        // performed In a real implementation, this functionality could be moved
        // to the Orchestrator or removed entirely if not needed at the service
        // level
        Ok(CompactionResult::new(0, 0, 0, 0))
    }
}<|MERGE_RESOLUTION|>--- conflicted
+++ resolved
@@ -2,37 +2,24 @@
 use std::sync::Arc;
 
 use anyhow::{Context as AnyhowContext, Result};
-<<<<<<< HEAD
-use forge_domain::{
-    estimate_token_count, AgentId, CompactionResult, CompactionService, Conversation,
-    ConversationId, ConversationService, ConversationSessionManager, McpService, Workflow,
-};
-=======
-use forge_domain::{CompactionResult, Conversation, ConversationId, Workflow};
->>>>>>> 71e2de5e
+use forge_domain::{CompactionResult, Conversation, CompactionService, ConversationId, Workflow};
 use tokio::sync::Mutex;
-
+use crate::ConversationSessionManager;
 use crate::services::{ConversationService, McpService};
 
 /// Service for managing conversations, including creation, retrieval, and
 /// updates
 #[derive(Clone)]
-<<<<<<< HEAD
-pub struct ForgeConversationService<C, M, Manager> {
-=======
-pub struct ForgeConversationService<M> {
->>>>>>> 71e2de5e
+pub struct ForgeConversationService<M, Manager> {
     workflows: Arc<Mutex<HashMap<ConversationId, Conversation>>>,
     mcp_service: Arc<M>,
     conversation_session_manager: Arc<Manager>,
 }
 
-<<<<<<< HEAD
 impl<C: CompactionService, M: McpService, Manager: ConversationSessionManager>
     ForgeConversationService<C, M, Manager>
 {
-    /// Creates a new ForgeConversationService with the provided compaction
-    /// service
+    /// Creates a new ForgeConversationService with the provided MCP service
     pub fn new(
         compaction_service: Arc<C>,
         mcp_service: Arc<M>,
@@ -44,23 +31,13 @@
             mcp_service,
             conversation_session_manager,
         }
-=======
-impl<M: McpService> ForgeConversationService<M> {
-    /// Creates a new ForgeConversationService with the provided MCP service
-    pub fn new(mcp_service: Arc<M>) -> Self {
-        Self { workflows: Arc::new(Mutex::new(HashMap::new())), mcp_service }
->>>>>>> 71e2de5e
     }
 }
 
 #[async_trait::async_trait]
-<<<<<<< HEAD
-impl<C: CompactionService, M: McpService, Manager: ConversationSessionManager> ConversationService
-    for ForgeConversationService<C, M, Manager>
+impl<M: McpService, Manager: ConversationSessionManager> ConversationService
+    for ForgeConversationService<M, Manager>
 {
-=======
-impl<M: McpService> ConversationService for ForgeConversationService<M> {
->>>>>>> 71e2de5e
     async fn update<F, T>(&self, id: &ConversationId, f: F) -> Result<T>
     where
         F: FnOnce(&mut Conversation) -> T + Send,
