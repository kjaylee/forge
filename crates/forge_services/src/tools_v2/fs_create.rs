use std::path::Path;
use std::sync::Arc;

use anyhow::Context;
use bytes::Bytes;
use forge_app::{FsCreateOutput, FsCreateService};

use crate::utils::assert_absolute_path;
use crate::{FsCreateDirsService, FsMetaService, FsReadService, FsWriteService, Infrastructure};

/// Use it to create a new file at a specified path with the provided content.
/// Always provide absolute paths for file locations. The tool
/// automatically handles the creation of any missing intermediary directories
/// in the specified path.
/// IMPORTANT: DO NOT attempt to use this tool to move or rename files, use the
/// shell tool instead.
pub struct ForgeFsCreate<F>(Arc<F>);

impl<F: Infrastructure> ForgeFsCreate<F> {
    pub fn new(infra: Arc<F>) -> Self {
        Self(infra)
    }
}

#[async_trait::async_trait]
impl<F: Infrastructure> FsCreateService for ForgeFsCreate<F> {
    async fn create(
        &self,
        path: String,
        content: String,
        overwrite: bool,
        capture_snapshot: bool,
    ) -> anyhow::Result<FsCreateOutput> {
        let path = Path::new(&path);
        assert_absolute_path(path)?;
        // Validate file content if it's a supported language file
        let syntax_warning = super::syn::validate(path, &content);
        if let Some(parent) = Path::new(&path).parent() {
            self.0
                .create_dirs_service()
                .create_dirs(parent)
                .await
                .with_context(|| format!("Failed to create directories: {}", path.display()))?;
        }
        // Check if the file exists
        let file_exists = self.0.file_meta_service().is_file(path).await?;

        // If file exists and overwrite flag is not set, return an error with the
        // existing content
        if file_exists && !overwrite {
<<<<<<< HEAD
            let existing_content = self.0.file_read_service().read_utf8(path, u64::MAX).await?;
=======
            // Special message for the LLM
>>>>>>> 98ac5869
            return Err(anyhow::anyhow!(
                "Cannot overwrite existing file: overwrite flag not set.",
            ))
            // What the user sees
            .with_context(|| format!("File already exists at {}", path.display()));
        }

        // record the file content before they're modified
        let old_content = if file_exists && overwrite {
            Some(self.0.file_read_service().read_utf8(path, u64::MAX).await?)
        } else {
            None
        };

        // Write file only after validation passes and directories are created
        self.0
            .file_write_service()
            .write(path, Bytes::from(content), capture_snapshot)
            .await?;

        Ok(FsCreateOutput {
            path: path.display().to_string(),
            previous: old_content,
            warning: syntax_warning.map(|v| v.to_string()),
        })
    }
}<|MERGE_RESOLUTION|>--- conflicted
+++ resolved
@@ -48,11 +48,7 @@
         // If file exists and overwrite flag is not set, return an error with the
         // existing content
         if file_exists && !overwrite {
-<<<<<<< HEAD
-            let existing_content = self.0.file_read_service().read_utf8(path, u64::MAX).await?;
-=======
             // Special message for the LLM
->>>>>>> 98ac5869
             return Err(anyhow::anyhow!(
                 "Cannot overwrite existing file: overwrite flag not set.",
             ))
