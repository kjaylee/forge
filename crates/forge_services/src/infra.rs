use std::fmt::Display;
use std::path::{Path, PathBuf};

use anyhow::Result;
use bytes::Bytes;
use derive_more::Display;
use forge_app::{WalkedFile, Walker};
use forge_domain::{
    CommandOutput, Environment, McpServerConfig, ToolDefinition, ToolName, ToolOutput,
};
use forge_snaps::Snapshot;
<<<<<<< HEAD
use strum_macros::EnumIter;

#[derive(Debug, Clone, PartialEq, Display, EnumIter)]
pub enum CommandExecutionPrompt {
    #[display("Accept command")]
    Accept,
    #[display("Reject command")]
    Reject,
    #[display("Accept command (remember)")]
    AcceptAndRemember,
    #[display("Reject command (remember)")]
    RejectAndRemember,
}

impl CommandExecutionPrompt {
    pub fn is_accept(&self) -> bool {
        matches!(
            self,
            CommandExecutionPrompt::Accept | CommandExecutionPrompt::AcceptAndRemember
        )
    }
    pub fn is_remember(&self) -> bool {
        matches!(
            self,
            CommandExecutionPrompt::AcceptAndRemember | CommandExecutionPrompt::RejectAndRemember
        )
    }
}
=======
use reqwest::header::HeaderMap;
use reqwest::Response;
>>>>>>> 2f05290d

pub trait EnvironmentInfra: Send + Sync {
    fn get_environment(&self) -> Environment;
    fn get_env_var(&self, key: &str) -> Option<String>;
}

/// Repository for accessing system environment information
/// This uses the EnvironmentService trait from forge_domain
/// A service for reading files from the filesystem.
///
/// This trait provides an abstraction over file reading operations, allowing
/// for both real file system access and test mocking.
#[async_trait::async_trait]
pub trait FileReaderInfra: Send + Sync {
    /// Reads the content of a file at the specified path.
    /// Returns the file content as a UTF-8 string.
    async fn read_utf8(&self, path: &Path) -> anyhow::Result<String>;

    /// Reads the content of a file at the specified path.
    /// Returns the file content as raw bytes.
    async fn read(&self, path: &Path) -> anyhow::Result<Vec<u8>>;

    /// Reads a specific line range from a file at the specified path.
    /// Returns the file content within the range as a UTF-8 string along with
    /// metadata.
    ///
    /// - start_line specifies the starting line position (1-based, inclusive).
    /// - end_line specifies the ending line position (1-based, inclusive).
    /// - Both start_line and end_line are inclusive bounds.
    /// - Binary files are automatically detected and rejected.
    ///
    /// Returns a tuple containing the file content and FileInfo with metadata
    /// about the read operation:
    /// - FileInfo.start_line: starting line position
    /// - FileInfo.end_line: ending line position
    /// - FileInfo.total_lines: total line count in file
    async fn range_read_utf8(
        &self,
        path: &Path,
        start_line: u64,
        end_line: u64,
    ) -> anyhow::Result<(String, forge_fs::FileInfo)>;
}

#[async_trait::async_trait]
pub trait FileWriterInfra: Send + Sync {
    /// Writes the content of a file at the specified path.
    async fn write(
        &self,
        path: &Path,
        contents: Bytes,
        capture_snapshot: bool,
    ) -> anyhow::Result<()>;

    /// Writes content to a temporary file with the given prefix and extension,
    /// and returns its path. The file will be kept (not deleted) after
    /// creation.
    ///
    /// # Arguments
    /// * `prefix` - Prefix for the temporary file name
    /// * `ext` - File extension (e.g. ".txt", ".md")
    /// * `content` - Content to write to the file
    async fn write_temp(&self, prefix: &str, ext: &str, content: &str) -> anyhow::Result<PathBuf>;
}

#[async_trait::async_trait]
pub trait FileRemoverInfra: Send + Sync {
    /// Removes a file at the specified path.
    async fn remove(&self, path: &Path) -> anyhow::Result<()>;
}

#[async_trait::async_trait]
pub trait FileInfoInfra: Send + Sync {
    async fn is_file(&self, path: &Path) -> anyhow::Result<bool>;
    async fn exists(&self, path: &Path) -> anyhow::Result<bool>;
    async fn file_size(&self, path: &Path) -> anyhow::Result<u64>;
}

#[async_trait::async_trait]
pub trait FileDirectoryInfra {
    async fn create_dirs(&self, path: &Path) -> anyhow::Result<()>;
}

/// Service for managing file snapshots
#[async_trait::async_trait]
pub trait SnapshotInfra: Send + Sync {
    // Creation
    async fn create_snapshot(&self, file_path: &Path) -> Result<Snapshot>;

    /// Restores the most recent snapshot for the given file path
    async fn undo_snapshot(&self, file_path: &Path) -> Result<()>;
}

/// Service for executing shell commands
#[async_trait::async_trait]
pub trait CommandInfra: Send + Sync {
    /// Executes a shell command and returns the output
    async fn execute_command(
        &self,
        command: String,
        working_dir: PathBuf,
    ) -> anyhow::Result<CommandOutput>;

    /// execute the shell command on present stdio.
    async fn execute_command_raw(&self, command: &str) -> anyhow::Result<std::process::ExitStatus>;
}

#[async_trait::async_trait]
pub trait UserInfra: Send + Sync {
    /// Prompts the user with question
    /// Returns None if the user interrupts the prompt
    async fn prompt_question(&self, question: &str) -> anyhow::Result<Option<String>>;

    /// Prompts the user to select a single option from a list
    /// Returns None if the user interrupts the selection
    async fn select_one<T: Display + Send + Clone + 'static>(
        &self,
        message: &str,
        options: Vec<T>,
    ) -> anyhow::Result<Option<T>>;

    /// Prompts the user to select multiple options from a list
    /// Returns None if the user interrupts the selection
    async fn select_many<T: Display + Send + Clone + 'static>(
        &self,
        message: &str,
        options: Vec<T>,
    ) -> anyhow::Result<Option<Vec<T>>>;
}

#[async_trait::async_trait]
pub trait McpClientInfra: Clone + Send + Sync + 'static {
    async fn list(&self) -> anyhow::Result<Vec<ToolDefinition>>;
    async fn call(
        &self,
        tool_name: &ToolName,
        input: serde_json::Value,
    ) -> anyhow::Result<ToolOutput>;
}

#[async_trait::async_trait]
pub trait McpServerInfra: Send + Sync + 'static {
    type Client: McpClientInfra;
    async fn connect(&self, config: McpServerConfig) -> anyhow::Result<Self::Client>;
}
/// Service for walking filesystem directories
#[async_trait::async_trait]
pub trait WalkerInfra: Send + Sync {
    /// Walks the filesystem starting from the given directory with the
    /// specified configuration
    async fn walk(&self, config: Walker) -> anyhow::Result<Vec<WalkedFile>>;
}

// TODO: rename me, add Infra suffix
#[async_trait::async_trait]
pub trait HttpInfra: Send + Sync + 'static {
    async fn get(&self, url: &str, headers: Option<HeaderMap>) -> anyhow::Result<Response>;
    async fn post(&self, url: &str, body: Bytes) -> anyhow::Result<Response>;
    async fn delete(&self, url: &str) -> anyhow::Result<Response>;
}<|MERGE_RESOLUTION|>--- conflicted
+++ resolved
@@ -4,12 +4,13 @@
 use anyhow::Result;
 use bytes::Bytes;
 use derive_more::Display;
+use reqwest::header::HeaderMap;
+use reqwest::Response;
 use forge_app::{WalkedFile, Walker};
 use forge_domain::{
     CommandOutput, Environment, McpServerConfig, ToolDefinition, ToolName, ToolOutput,
 };
 use forge_snaps::Snapshot;
-<<<<<<< HEAD
 use strum_macros::EnumIter;
 
 #[derive(Debug, Clone, PartialEq, Display, EnumIter)]
@@ -38,10 +39,6 @@
         )
     }
 }
-=======
-use reqwest::header::HeaderMap;
-use reqwest::Response;
->>>>>>> 2f05290d
 
 pub trait EnvironmentInfra: Send + Sync {
     fn get_environment(&self) -> Environment;
