--- conflicted
+++ resolved
@@ -2,14 +2,10 @@
 
 use anyhow::Result;
 use bytes::Bytes;
-<<<<<<< HEAD
+use forge_app::EnvironmentService;
 use forge_domain::{
     CommandOutput, McpServerConfig, MimeType, ToolDefinition, ToolName, ToolOutput,
 };
-=======
-use forge_app::EnvironmentService;
-use forge_domain::{CommandOutput, McpServerConfig, ToolDefinition, ToolName, ToolOutput};
->>>>>>> 4201cac7
 use forge_snaps::Snapshot;
 
 /// Repository for accessing system environment information
@@ -81,11 +77,8 @@
 pub trait FsMetaService: Send + Sync {
     async fn is_file(&self, path: &Path) -> anyhow::Result<bool>;
     async fn exists(&self, path: &Path) -> anyhow::Result<bool>;
-<<<<<<< HEAD
+    async fn file_size(&self, path: &Path) -> anyhow::Result<u64>;
     async fn mime_type(&self, path: &Path) -> anyhow::Result<MimeType>;
-=======
-    async fn file_size(&self, path: &Path) -> anyhow::Result<u64>;
->>>>>>> 4201cac7
 }
 
 #[async_trait::async_trait]
