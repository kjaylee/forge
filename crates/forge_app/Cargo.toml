--- conflicted
+++ resolved
@@ -27,12 +27,9 @@
 tempfile.workspace = true
 strum.workspace = true
 forge_template.workspace = true
-<<<<<<< HEAD
 merge.workspace = true
 convert_case.workspace = true
-=======
 backon.workspace = true
->>>>>>> 513968ff
 
 [dev-dependencies]
 pretty_assertions.workspace = true
