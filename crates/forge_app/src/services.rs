use std::path::{Path, PathBuf};

use forge_domain::{
<<<<<<< HEAD
    Agent, Attachment, Buffer, ChatCompletionMessage, Context, Conversation, ConversationId,
    Environment, File, Image, McpConfig, Model, ModelId, PatchOperation, ResultStream, Scope, Tool,
    ToolCallContext, ToolCallFull, ToolDefinition, ToolName, ToolResult, Workflow,
=======
    Attachment, ChatCompletionMessage, CommandOutput, Context, Conversation, ConversationId,
    Environment, File, McpConfig, Model, ModelId, PatchOperation, ResultStream, Scope,
    ToolCallFull, ToolDefinition, ToolOutput, Workflow,
>>>>>>> 4201cac7
};
use merge::Merge;

#[derive(Debug)]
pub struct ShellOutput {
    pub output: CommandOutput,
    pub shell: String,
}

#[derive(Debug)]
pub struct PatchOutput {
    pub warning: Option<String>,
    pub before: String,
    pub after: String,
}

#[derive(Debug)]
pub struct ReadOutput {
    pub content: Content,
    pub start_line: u64,
    pub end_line: u64,
    pub total_lines: u64,
}

#[derive(Debug)]
pub enum Content {
    File(String),
}

#[derive(Debug)]
pub struct SearchResult {
    pub matches: Vec<Match>,
}

#[derive(Debug)]
pub struct Match {
    pub path: String,
    pub result: Option<MatchResult>,
}

#[derive(Debug)]
pub enum MatchResult {
    Error(String),
    Found { line_number: usize, line: String },
}

#[derive(Debug)]
pub struct HttpResponse {
    pub content: String,
    pub code: u16,
    pub context: ResponseContext,
    pub content_type: String,
}

#[derive(Debug)]
pub enum ResponseContext {
    Parsed,
    Raw,
}

#[derive(Debug)]
pub struct FsCreateOutput {
    pub path: String,
    // Set when the file already exists
    pub before: Option<String>,
    pub warning: Option<String>,
}

#[derive(Debug)]
pub struct FsRemoveOutput {}

#[derive(Default, Debug, derive_more::From)]
pub struct FsUndoOutput {
    pub before_undo: Option<String>,
    pub after_undo: Option<String>,
}

#[async_trait::async_trait]
pub trait ProviderService: Send + Sync + 'static {
    async fn chat(
        &self,
        id: &ModelId,
        context: Context,
    ) -> ResultStream<ChatCompletionMessage, anyhow::Error>;
    async fn models(&self) -> anyhow::Result<Vec<Model>>;
}

#[async_trait::async_trait]
pub trait McpConfigManager: Send + Sync {
    /// Responsible to load the MCP servers from all configuration files.
    async fn read(&self) -> anyhow::Result<McpConfig>;

    /// Responsible for writing the McpConfig on disk.
    async fn write(&self, config: &McpConfig, scope: &Scope) -> anyhow::Result<()>;
}

#[async_trait::async_trait]
pub trait McpService: Send + Sync {
    async fn list(&self) -> anyhow::Result<Vec<ToolDefinition>>;
    async fn call(&self, call: ToolCallFull) -> anyhow::Result<ToolOutput>;
}

#[async_trait::async_trait]
pub trait ConversationService: Send + Sync {
    async fn find(&self, id: &ConversationId) -> anyhow::Result<Option<Conversation>>;

    async fn upsert(&self, conversation: Conversation) -> anyhow::Result<()>;

    async fn create(&self, workflow: Workflow) -> anyhow::Result<Conversation>;

    /// This is useful when you want to perform several operations on a
    /// conversation atomically.
    async fn update<F, T>(&self, id: &ConversationId, f: F) -> anyhow::Result<T>
    where
        F: FnOnce(&mut Conversation) -> T + Send;
}

#[async_trait::async_trait]
pub trait TemplateService: Send + Sync {
    async fn register_template(&self, path: PathBuf) -> anyhow::Result<()>;
    async fn render(
        &self,
        template: impl ToString + Send,
        object: &(impl serde::Serialize + Sync),
    ) -> anyhow::Result<String>;
}

#[async_trait::async_trait]
pub trait AttachmentService {
    async fn attachments(&self, url: &str) -> anyhow::Result<Vec<Attachment>>;
}

pub trait EnvironmentService: Send + Sync {
    fn get_environment(&self) -> Environment;
}

#[async_trait::async_trait]
pub trait WorkflowService {
    /// Find a forge.yaml config file by traversing parent directories.
    /// Returns the path to the first found config file, or the original path if
    /// none is found.
    async fn resolve(&self, path: Option<std::path::PathBuf>) -> std::path::PathBuf;

    /// Reads the workflow from the given path.
    /// If no path is provided, it will try to find forge.yaml in the current
    /// directory or its parent directories.
    async fn read(&self, path: Option<&Path>) -> anyhow::Result<Workflow>;

    /// Reads the workflow from the given path and merges it with an default
    /// workflow.
    async fn read_merged(&self, path: Option<&Path>) -> anyhow::Result<Workflow> {
        let workflow = self.read(path).await?;
        let mut base_workflow = Workflow::default();
        base_workflow.merge(workflow);
        Ok(base_workflow)
    }

    /// Writes the given workflow to the specified path.
    /// If no path is provided, it will try to find forge.yaml in the current
    /// directory or its parent directories.
    async fn write(&self, path: Option<&Path>, workflow: &Workflow) -> anyhow::Result<()>;

    /// Updates the workflow at the given path using the provided closure.
    /// If no path is provided, it will try to find forge.yaml in the current
    /// directory or its parent directories.
    ///
    /// The closure receives a mutable reference to the workflow, which can be
    /// modified. After the closure completes, the updated workflow is
    /// written back to the same path.
    async fn update_workflow<F>(&self, path: Option<&Path>, f: F) -> anyhow::Result<Workflow>
    where
        F: FnOnce(&mut Workflow) + Send;
}

#[async_trait::async_trait]
pub trait FileDiscoveryService: Send + Sync {
    async fn collect(&self, max_depth: Option<usize>) -> anyhow::Result<Vec<File>>;
}

#[async_trait::async_trait]
pub trait FsCreateService: Send + Sync {
    /// Create a file at the specified path with the given content.
    async fn create(
        &self,
        path: String,
        content: String,
        overwrite: bool,
        capture_snapshot: bool,
    ) -> anyhow::Result<FsCreateOutput>;
}

#[async_trait::async_trait]
pub trait FsPatchService: Send + Sync {
    /// Patches a file at the specified path with the given content.
    async fn patch(
        &self,
        path: String,
        search: Option<String>,
        operation: PatchOperation,
        content: String,
    ) -> anyhow::Result<PatchOutput>;
}

#[async_trait::async_trait]
pub trait FsReadService: Send + Sync {
    /// Reads a file at the specified path and returns its content.
    async fn read(
        &self,
        path: String,
        start_line: Option<u64>,
        end_line: Option<u64>,
    ) -> anyhow::Result<ReadOutput>;
}

#[async_trait::async_trait]
pub trait FsRemoveService: Send + Sync {
    /// Removes a file at the specified path.
    async fn remove(&self, path: String) -> anyhow::Result<FsRemoveOutput>;
}

#[async_trait::async_trait]
pub trait FsSearchService: Send + Sync {
    /// Searches for a file at the specified path and returns its content.
    async fn search(
        &self,
        path: String,
        regex: Option<String>,
        file_pattern: Option<String>,
    ) -> anyhow::Result<Option<SearchResult>>;
}

#[async_trait::async_trait]
pub trait FollowUpService: Send + Sync {
    /// Follows up on a tool call with the given context.
    async fn follow_up(
        &self,
        question: String,
        options: Vec<String>,
        multiple: Option<bool>,
    ) -> anyhow::Result<Option<String>>;
}

#[async_trait::async_trait]
pub trait FsUndoService: Send + Sync {
    /// Undoes the last file operation at the specified path.
    /// And returns the content of the undone file.
    // TODO: We should move Snapshot service to Services from infra
    // and drop FsUndoService.
    async fn undo(&self, path: String) -> anyhow::Result<FsUndoOutput>;
}

#[async_trait::async_trait]
pub trait NetFetchService: Send + Sync {
    /// Fetches content from a URL and returns it as a string.
    async fn fetch(&self, url: String, raw: Option<bool>) -> anyhow::Result<HttpResponse>;
}

#[async_trait::async_trait]
pub trait ShellService: Send + Sync {
    /// Executes a shell command and returns the output.
    async fn execute(
        &self,
        command: String,
        cwd: PathBuf,
        keep_ansi: bool,
    ) -> anyhow::Result<ShellOutput>;
}

#[async_trait::async_trait]
pub trait ConversationSessionManager: Send + Sync {
    async fn load(&self) -> anyhow::Result<Conversation>;
    async fn state(&self, buffer_size: usize) -> anyhow::Result<Vec<Buffer>>;
    async fn buffer_update(&self, state: Buffer) -> anyhow::Result<()>;
    async fn conversation_update(&self, conversation: &Conversation) -> anyhow::Result<()>;
    async fn clear(&self) -> anyhow::Result<()>;
}

#[async_trait::async_trait]
pub trait ConsoleService: Send + Sync {
    async fn print(&self, output: &str) -> anyhow::Result<()>;
}

/// Core app trait providing access to services and repositories.
/// This trait follows clean architecture principles for dependency management
/// and service/repository composition.
pub trait Services: Send + Sync + 'static + Clone {
    type ProviderService: ProviderService;
    type ConversationService: ConversationService;
    type TemplateService: TemplateService;
    type AttachmentService: AttachmentService;
    type EnvironmentService: EnvironmentService;
    type WorkflowService: WorkflowService + Sync;
    type FileDiscoveryService: FileDiscoveryService;
    type McpConfigManager: McpConfigManager;
<<<<<<< HEAD
    type ConversationSessionManager: ConversationSessionManager;
    type ConsoleService: ConsoleService;
=======
    type FsCreateService: FsCreateService;
    type FsPatchService: FsPatchService;
    type FsReadService: FsReadService;
    type FsRemoveService: FsRemoveService;
    type FsSearchService: FsSearchService;
    type FollowUpService: FollowUpService;
    type FsUndoService: FsUndoService;
    type NetFetchService: NetFetchService;
    type ShellService: ShellService;
    type McpService: McpService;
>>>>>>> 4201cac7

    fn provider_service(&self) -> &Self::ProviderService;
    fn conversation_service(&self) -> &Self::ConversationService;
    fn template_service(&self) -> &Self::TemplateService;
    fn attachment_service(&self) -> &Self::AttachmentService;
    fn environment_service(&self) -> &Self::EnvironmentService;
    fn workflow_service(&self) -> &Self::WorkflowService;
    fn file_discovery_service(&self) -> &Self::FileDiscoveryService;
    fn mcp_config_manager(&self) -> &Self::McpConfigManager;
<<<<<<< HEAD
    fn conversation_session_manager(&self) -> &Self::ConversationSessionManager;
    fn console_service(&self) -> &Self::ConsoleService;
=======
    fn fs_create_service(&self) -> &Self::FsCreateService;
    fn fs_patch_service(&self) -> &Self::FsPatchService;
    fn fs_read_service(&self) -> &Self::FsReadService;
    fn fs_remove_service(&self) -> &Self::FsRemoveService;
    fn fs_search_service(&self) -> &Self::FsSearchService;
    fn follow_up_service(&self) -> &Self::FollowUpService;
    fn fs_undo_service(&self) -> &Self::FsUndoService;
    fn net_fetch_service(&self) -> &Self::NetFetchService;
    fn shell_service(&self) -> &Self::ShellService;
    fn mcp_service(&self) -> &Self::McpService;
>>>>>>> 4201cac7
}<|MERGE_RESOLUTION|>--- conflicted
+++ resolved
@@ -1,15 +1,9 @@
 use std::path::{Path, PathBuf};
 
 use forge_domain::{
-<<<<<<< HEAD
-    Agent, Attachment, Buffer, ChatCompletionMessage, Context, Conversation, ConversationId,
-    Environment, File, Image, McpConfig, Model, ModelId, PatchOperation, ResultStream, Scope, Tool,
-    ToolCallContext, ToolCallFull, ToolDefinition, ToolName, ToolResult, Workflow,
-=======
-    Attachment, ChatCompletionMessage, CommandOutput, Context, Conversation, ConversationId,
+    Attachment, Buffer, ChatCompletionMessage, CommandOutput, Context, Conversation, ConversationId,
     Environment, File, McpConfig, Model, ModelId, PatchOperation, ResultStream, Scope,
     ToolCallFull, ToolDefinition, ToolOutput, Workflow,
->>>>>>> 4201cac7
 };
 use merge::Merge;
 
@@ -304,10 +298,6 @@
     type WorkflowService: WorkflowService + Sync;
     type FileDiscoveryService: FileDiscoveryService;
     type McpConfigManager: McpConfigManager;
-<<<<<<< HEAD
-    type ConversationSessionManager: ConversationSessionManager;
-    type ConsoleService: ConsoleService;
-=======
     type FsCreateService: FsCreateService;
     type FsPatchService: FsPatchService;
     type FsReadService: FsReadService;
@@ -318,7 +308,8 @@
     type NetFetchService: NetFetchService;
     type ShellService: ShellService;
     type McpService: McpService;
->>>>>>> 4201cac7
+    type ConversationSessionManager: ConversationSessionManager;
+    type ConsoleService: ConsoleService;
 
     fn provider_service(&self) -> &Self::ProviderService;
     fn conversation_service(&self) -> &Self::ConversationService;
@@ -328,10 +319,6 @@
     fn workflow_service(&self) -> &Self::WorkflowService;
     fn file_discovery_service(&self) -> &Self::FileDiscoveryService;
     fn mcp_config_manager(&self) -> &Self::McpConfigManager;
-<<<<<<< HEAD
-    fn conversation_session_manager(&self) -> &Self::ConversationSessionManager;
-    fn console_service(&self) -> &Self::ConsoleService;
-=======
     fn fs_create_service(&self) -> &Self::FsCreateService;
     fn fs_patch_service(&self) -> &Self::FsPatchService;
     fn fs_read_service(&self) -> &Self::FsReadService;
@@ -342,5 +329,6 @@
     fn net_fetch_service(&self) -> &Self::NetFetchService;
     fn shell_service(&self) -> &Self::ShellService;
     fn mcp_service(&self) -> &Self::McpService;
->>>>>>> 4201cac7
+    fn conversation_session_manager(&self) -> &Self::ConversationSessionManager;
+    fn console_service(&self) -> &Self::ConsoleService;
 }