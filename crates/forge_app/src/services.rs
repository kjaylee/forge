--- conflicted
+++ resolved
@@ -310,11 +310,8 @@
     type FsUndoService: FsUndoService;
     type NetFetchService: NetFetchService;
     type ShellService: ShellService;
-<<<<<<< HEAD
+    type McpService: McpService;
     type TaskService: TaskService;
-=======
-    type McpService: McpService;
->>>>>>> dc35c6fb
 
     fn tool_service(&self) -> &Self::ToolService;
     fn provider_service(&self) -> &Self::ProviderService;
@@ -334,9 +331,6 @@
     fn fs_undo_service(&self) -> &Self::FsUndoService;
     fn net_fetch_service(&self) -> &Self::NetFetchService;
     fn shell_service(&self) -> &Self::ShellService;
-<<<<<<< HEAD
+    fn mcp_service(&self) -> &Self::McpService;
     fn task_service(&self) -> &Self::TaskService;
-=======
-    fn mcp_service(&self) -> &Self::McpService;
->>>>>>> dc35c6fb
 }