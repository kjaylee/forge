use std::sync::Arc;

use forge_domain::{
    Agent, ChatCompletionMessage, ChatCompletionMessageFull, Compact, Context, ContextMessage,
    ResultStreamExt, extract_tag_content, find_compact_sequence,
};
use futures::Stream;
use tracing::{debug, info};

use crate::agent::AgentService;

/// A service dedicated to handling context compaction.
pub struct Compactor<S> {
    services: Arc<S>,
}

impl<S: AgentService> Compactor<S> {
    pub fn new(services: Arc<S>) -> Self {
        Self { services }
    }

    /// Apply compaction to the context if requested.
    pub async fn compact_context(
        &self,
        agent: &Agent,
        context: Context,
    ) -> anyhow::Result<Context> {
        if let Some(ref compact) = agent.compact {
            debug!(agent_id = %agent.id, "Context compaction triggered");

            match find_compact_sequence(&context, compact.retention_window)
                .into_iter()
                .next()
            {
                Some(sequence) => {
                    debug!(agent_id = %agent.id, "Compressing sequence");
                    self.compress_single_sequence(compact, context, sequence)
                        .await
                }
                None => {
                    debug!(agent_id = %agent.id, "No compressible sequences found");
                    Ok(context)
                }
            }
        } else {
            Ok(context)
        }
    }

    /// Compress a single identified sequence of assistant messages.
    async fn compress_single_sequence(
        &self,
        compact: &Compact,
        mut context: Context,
        sequence: (usize, usize),
    ) -> anyhow::Result<Context> {
        let (start, end) = sequence;

        let sequence_messages = &context.messages[start..=end].to_vec();

        let summary = self
            .generate_summary_for_sequence(compact, sequence_messages)
            .await?;

        info!(
            summary = %summary,
            sequence_start = sequence.0,
            sequence_end = sequence.1,
            sequence_length = sequence_messages.len(),
            "Created context compaction summary"
        );

<<<<<<< HEAD
        let summary = Templates::render(
            "{{> forge-partial-summary-frame.hbs}}",
            &serde_json::json!({ "summary": summary }),
        )?;
=======
        let summary = self
            .services
            .render(
                "{{> partial-summary-frame.hbs}}",
                &serde_json::json!({ "summary": summary }),
            )
            .await?;
>>>>>>> 422d1e8c

        context.messages.splice(
            start..=end,
            std::iter::once(ContextMessage::user(summary, None)),
        );

        Ok(context)
    }

    /// Generate a summary for a specific sequence of assistant messages.
    async fn generate_summary_for_sequence(
        &self,
        compact: &Compact,
        messages: &[ContextMessage],
    ) -> anyhow::Result<String> {
        let sequence_context = messages
            .iter()
            .fold(Context::default(), |ctx, msg| ctx.add_message(msg.clone()));

        let summary_tag = compact.summary_tag.as_ref().cloned().unwrap_or_default();
        let ctx = serde_json::json!({
            "context": sequence_context.to_text(),
            "summary_tag": summary_tag
        });

<<<<<<< HEAD
        let prompt = Templates::render(
            compact
                .prompt
                .as_deref()
                .unwrap_or("{{> forge-system-prompt-context-summarizer.hbs}}"),
            &ctx,
        )?;
=======
        let prompt = self
            .services
            .render(
                compact
                    .prompt
                    .as_deref()
                    .unwrap_or("{{> system-prompt-context-summarizer.hbs}}"),
                &ctx,
            )
            .await?;
>>>>>>> 422d1e8c

        let mut context = Context::default()
            .add_message(ContextMessage::user(prompt, compact.model.clone().into()));

        if let Some(max_token) = compact.max_tokens {
            context = context.max_tokens(max_token);
        }

        let response = self.services.chat(&compact.model, context).await?;

        self.collect_completion_stream_content(compact, response)
            .await
    }

    /// Collects the content from a streaming ChatCompletionMessage response.
    async fn collect_completion_stream_content(
        &self,
        compact: &Compact,
        stream: impl Stream<Item = anyhow::Result<ChatCompletionMessage>>
        + std::marker::Unpin
        + ResultStreamExt<anyhow::Error>,
    ) -> anyhow::Result<String> {
        let ChatCompletionMessageFull { content, .. } = stream.into_full(false).await?;
        if let Some(extracted) = extract_tag_content(
            &content,
            compact
                .summary_tag
                .as_ref()
                .cloned()
                .unwrap_or_default()
                .as_str(),
        ) {
            return Ok(extracted.to_string());
        }

        Ok(content)
    }
}<|MERGE_RESOLUTION|>--- conflicted
+++ resolved
@@ -70,20 +70,13 @@
             "Created context compaction summary"
         );
 
-<<<<<<< HEAD
-        let summary = Templates::render(
-            "{{> forge-partial-summary-frame.hbs}}",
-            &serde_json::json!({ "summary": summary }),
-        )?;
-=======
         let summary = self
             .services
             .render(
-                "{{> partial-summary-frame.hbs}}",
+                "{{> forge-partial-summary-frame.hbs}}",
                 &serde_json::json!({ "summary": summary }),
             )
             .await?;
->>>>>>> 422d1e8c
 
         context.messages.splice(
             start..=end,
@@ -109,26 +102,16 @@
             "summary_tag": summary_tag
         });
 
-<<<<<<< HEAD
-        let prompt = Templates::render(
-            compact
-                .prompt
-                .as_deref()
-                .unwrap_or("{{> forge-system-prompt-context-summarizer.hbs}}"),
-            &ctx,
-        )?;
-=======
         let prompt = self
             .services
             .render(
                 compact
                     .prompt
                     .as_deref()
-                    .unwrap_or("{{> system-prompt-context-summarizer.hbs}}"),
+                    .unwrap_or("{{> forge-system-prompt-context-summarizer.hbs}}"),
                 &ctx,
             )
             .await?;
->>>>>>> 422d1e8c
 
         let mut context = Context::default()
             .add_message(ContextMessage::user(prompt, compact.model.clone().into()));
