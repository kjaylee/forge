--- conflicted
+++ resolved
@@ -377,11 +377,8 @@
             max_read_size: 10,
             stdout_max_prefix_length: 10,
             stdout_max_suffix_length: 10,
-<<<<<<< HEAD
+            http: Default::default(),
             max_file_size: 256 << 10, // 256 KiB
-=======
-            http: Default::default(),
->>>>>>> 518fa7e9
         }
     }
 
