use std::cmp::min;
use std::path::{Path, PathBuf};

use console::strip_ansi_codes;
use forge_display::DiffFormat;
use forge_domain::{Environment, Tools};
use forge_template::Element;

use crate::truncation::{
    create_temp_file, truncate_fetch_content, truncate_search_output, truncate_shell_output,
};
use crate::utils::display_path;
use crate::{
    Content, EnvironmentService, FsCreateOutput, FsRemoveOutput, FsUndoOutput, HttpResponse,
    PatchOutput, ReadOutput, ResponseContext, SearchResult, Services, ShellOutput,
};

#[derive(Debug, derive_more::From)]
pub enum ExecutionResult {
    FsRead(ReadOutput),
    FsCreate(FsCreateOutput),
    FsRemove(FsRemoveOutput),
    FsSearch(Option<SearchResult>),
    FsPatch(PatchOutput),
    FsUndo(FsUndoOutput),
    NetFetch(HttpResponse),
    Shell(ShellOutput),
    FollowUp(Option<String>),
    AttemptCompletion,
}

impl ExecutionResult {
    pub fn into_tool_output(
        self,
        input: Tools,
        truncation_path: Option<PathBuf>,
        env: &Environment,
    ) -> forge_domain::ToolOutput {
        match (input, self) {
            (Tools::ForgeToolFsRead(input), ExecutionResult::FsRead(out)) => match &out.content {
                Content::File(content) => {
                    let elm = Element::new("file_content")
                        .attr("path", input.path)
                        .attr("start_line", out.start_line)
                        .attr("end_line", out.end_line)
                        .attr("total_lines", content.lines().count())
                        .cdata(content);

                    forge_domain::ToolOutput::text(elm)
                }
            },
            (Tools::ForgeToolFsCreate(input), ExecutionResult::FsCreate(output)) => {
                let mut elm = if let Some(before) = output.previous {
                    let diff =
                        console::strip_ansi_codes(&DiffFormat::format(&before, &input.content))
                            .to_string();
                    Element::new("file_diff").cdata(diff)
                } else {
                    Element::new("file_content").cdata(&input.content)
                };

                elm = elm
                    .attr("path", input.path)
                    .attr("total_lines", input.content.lines().count());

                if let Some(warning) = output.warning {
                    elm = elm.append(Element::new("warning").text(warning));
                }

                forge_domain::ToolOutput::text(elm)
            }
            (Tools::ForgeToolFsRemove(input), ExecutionResult::FsRemove(_)) => {
                let display_path = display_path(env, Path::new(&input.path));
                let elem = Element::new("file_removed")
                    .attr("path", display_path)
                    .attr("status", "completed");

                forge_domain::ToolOutput::text(elem)
            }
            (Tools::ForgeToolFsSearch(input), ExecutionResult::FsSearch(output)) => match output {
                Some(out) => {
                    let max_lines = min(
                        env.max_search_lines,
                        input.max_search_lines.unwrap_or(u64::MAX),
                    );
                    let start_index = input.start_index.unwrap_or(1);
                    let start_index = if start_index > 0 { start_index - 1 } else { 0 };
                    let truncated_output =
                        truncate_search_output(&out.matches, start_index, max_lines, env);

                    let mut elm = Element::new("search_results")
                        .attr("path", &input.path)
                        .attr("total_lines", truncated_output.total_lines)
                        .attr("start_line", truncated_output.start_line)
                        .attr("end_line", truncated_output.end_line);

                    elm = elm.attr_if_some("regex", input.regex);
                    elm = elm.attr_if_some("file_pattern", input.file_pattern);

                    elm = elm.cdata(truncated_output.output.trim());

                    forge_domain::ToolOutput::text(elm)
                }
                None => {
                    let mut elm = Element::new("search_results").attr("path", &input.path);
                    elm = elm.attr_if_some("regex", input.regex);
                    elm = elm.attr_if_some("file_pattern", input.file_pattern);

                    forge_domain::ToolOutput::text(elm)
                }
            },
            (Tools::ForgeToolFsPatch(input), ExecutionResult::FsPatch(output)) => {
                let diff =
                    console::strip_ansi_codes(&DiffFormat::format(&output.before, &output.after))
                        .to_string();

                let mut elm = Element::new("file_diff")
                    .attr("path", &input.path)
                    .attr("total_lines", output.after.lines().count())
                    .cdata(diff);

                if let Some(warning) = &output.warning {
                    elm = elm.append(Element::new("warning").text(warning));
                }

                forge_domain::ToolOutput::text(elm)
            }
            (Tools::ForgeToolFsUndo(input), ExecutionResult::FsUndo(output)) => {
                let diff = DiffFormat::format(&output.before_undo, &output.after_undo);
                let elm = Element::new("file_diff")
                    .attr("path", input.path)
                    .attr("status", "restored")
                    .cdata(strip_ansi_codes(&diff));

                forge_domain::ToolOutput::text(elm)
            }
            (Tools::ForgeToolNetFetch(input), ExecutionResult::NetFetch(output)) => {
                let content_type = match output.context {
                    ResponseContext::Parsed => "text/markdown".to_string(),
                    ResponseContext::Raw => output.content_type,
                };
                let truncated_content =
                    truncate_fetch_content(&output.content, env.fetch_truncation_limit);
                let mut elm = Element::new("http_response")
                    .attr("url", &input.url)
                    .attr("status_code", output.code)
                    .attr("start_char", 0)
                    .attr(
                        "end_char",
                        env.fetch_truncation_limit.min(output.content.len()),
                    )
                    .attr("total_chars", output.content.len())
                    .attr("content_type", content_type);

                elm = elm.append(Element::new("body").cdata(truncated_content.content));
                if let Some(path) = truncation_path.as_ref() {
                    elm = elm.append(Element::new("truncated").text(
                        format!(
                            "Content is truncated to {} chars, remaining content can be read from path: {}",
                            env.fetch_truncation_limit, path.display())
                    ));
                }

                forge_domain::ToolOutput::text(elm)
            }
            (_, ExecutionResult::Shell(output)) => {
                let mut parent_elem = Element::new("shell_output");
                let mut metadata_elem = Element::new("metadata")
                    .append(Element::new("command").cdata(&output.output.command))
                    .append(Element::new("shell").text(&output.shell));
                if let Some(exit_code) = output.output.exit_code {
                    metadata_elem = metadata_elem.append(Element::new("exit_code").text(exit_code))
                }

                parent_elem = parent_elem.append(metadata_elem);

                let truncated_output = truncate_shell_output(
                    &output.output.stdout,
                    &output.output.stderr,
                    env.stdout_max_prefix_length,
                    env.stdout_max_suffix_length,
                );

                let stdout_lines = output.output.stdout.lines().count();
                let stderr_lines = output.output.stderr.lines().count();

                if let Some(path) = (truncated_output.stdout_truncated
                    || truncated_output.stderr_truncated)
                    .then(|| truncation_path.as_ref().map(|p| p.display().to_string()))
                    .flatten()
                {
                    let mut full_content_file = Element::new("full_content_file")
                        .append(Element::new("total_lines").text(stdout_lines + stderr_lines))
                        .append(Element::new("path").text(path));

                    if truncated_output.stdout_truncated {
                        full_content_file = full_content_file.append(
                            Element::new("stdout_line_range")
                                .attr("start", 2)
                                .attr("end", stdout_lines + 1),
                        );
                    }

                    if truncated_output.stderr_truncated {
                        let start = stdout_lines + 2;
                        let end = stdout_lines + stderr_lines + 2;
                        full_content_file = full_content_file.append(
                            Element::new("stdout_line_range")
                                .attr("start", start)
                                .attr("end", end),
                        );
                    }

                    parent_elem = parent_elem.append(full_content_file);
                }

                parent_elem = parent_elem.append(truncated_output.stdout);
                parent_elem = parent_elem.append(truncated_output.stderr);

                forge_domain::ToolOutput::text(parent_elem)
            }
            (_, ExecutionResult::FollowUp(output)) => match output {
                None => {
                    let elm = Element::new("interrupted").text("No feedback provided");
                    forge_domain::ToolOutput::text(elm)
                }
                Some(content) => {
                    let elm = Element::new("feedback").text(content);
                    forge_domain::ToolOutput::text(elm)
                }
            },
            (_, ExecutionResult::AttemptCompletion) => forge_domain::ToolOutput::text(
                Element::new("success")
                    .text("[Task was completed successfully. Now wait for user feedback]"),
            ),
            // Panic case for mismatched execution result and input tool types
            (input_tool, execution_result) => {
                panic!(
                    "Unhandled tool execution result: input_tool={input_tool:?}, execution_result={execution_result:?}"
                );
            }
        }
    }

    pub async fn to_create_temp<S: Services>(
        &self,
        services: &S,
    ) -> anyhow::Result<Option<PathBuf>> {
        match self {
            ExecutionResult::FsRead(_) => Ok(None),
            ExecutionResult::FsCreate(_) => Ok(None),
            ExecutionResult::FsRemove(_) => Ok(None),
            ExecutionResult::FsSearch(_) => Ok(None),
            ExecutionResult::FsPatch(_) => Ok(None),
            ExecutionResult::FsUndo(_) => Ok(None),
            ExecutionResult::NetFetch(output) => {
                let original_length = output.content.len();
                let is_truncated = original_length
                    > services
                        .environment_service()
                        .get_environment()
                        .fetch_truncation_limit;

                if is_truncated {
                    let path =
                        create_temp_file(services, "forge_fetch_", ".txt", &output.content).await?;

                    Ok(Some(path))
                } else {
                    Ok(None)
                }
            }
            ExecutionResult::Shell(output) => {
                let env = services.environment_service().get_environment();
                let stdout_lines = output.output.stdout.lines().count();
                let stderr_lines = output.output.stderr.lines().count();
                let stdout_truncated =
                    stdout_lines > env.stdout_max_prefix_length + env.stdout_max_suffix_length;
                let stderr_truncated =
                    stderr_lines > env.stdout_max_prefix_length + env.stdout_max_suffix_length;

                if stdout_truncated || stderr_truncated {
                    let path = create_temp_file(
                        services,
                        "forge_shell_",
                        ".md",
                        &format!(
                            "command:{}\n<stdout>{}</stdout>\n<stderr>{}</stderr>",
                            output.output.command, output.output.stdout, output.output.stderr
                        ),
                    )
                    .await?;

                    Ok(Some(path))
                } else {
                    Ok(None)
                }
            }
            ExecutionResult::FollowUp(_) => Ok(None),
            ExecutionResult::AttemptCompletion => Ok(None),
        }
    }
}

#[cfg(test)]
mod tests {
    use std::fmt::Write;
    use std::path::PathBuf;

    use forge_domain::{FSRead, ToolValue, Tools};

    use super::*;
    use crate::{Match, MatchResult};

    fn fixture_environment() -> Environment {
        Environment {
            os: "linux".to_string(),
            pid: 12345,
            cwd: PathBuf::from("/home/user/project"),
            home: Some(PathBuf::from("/home/user")),
            shell: "/bin/bash".to_string(),
            base_path: PathBuf::from("/home/user/project"),
            provider: forge_domain::Provider::OpenAI {
                url: "https://api.openai.com/v1/".parse().unwrap(),
                key: Some("test-key".to_string()),
            },
            retry_config: forge_domain::RetryConfig {
                initial_backoff_ms: 1000,
                min_delay_ms: 500,
                backoff_factor: 2,
                max_retry_attempts: 3,
                retry_status_codes: vec![429, 500, 502, 503, 504],
            },
            max_search_lines: 25,
            fetch_truncation_limit: 55,
<<<<<<< HEAD
            stdout_max_prefix_length: 10,
            stdout_max_suffix_length: 10,
=======
            max_read_size: 10,
>>>>>>> eebf37c1
        }
    }

    fn to_value(output: forge_domain::ToolOutput) -> String {
        let values = output.values;
        let mut result = String::new();
        values.into_iter().for_each(|value| match value {
            ToolValue::Text(txt) => {
                writeln!(result, "{}", txt).unwrap();
            }
            ToolValue::Image(image) => {
                writeln!(result, "Image with mime type: {}", image.mime_type()).unwrap();
            }
            ToolValue::Empty => {
                writeln!(result, "Empty value").unwrap();
            }
        });

        result
    }

    #[test]
    fn test_fs_read_basic() {
        let fixture = ExecutionResult::FsRead(ReadOutput {
            content: Content::File("Hello, world!\nThis is a test file.".to_string()),
            start_line: 1,
            end_line: 2,
            total_lines: 2,
        });

        let input = Tools::ForgeToolFsRead(FSRead {
            path: "/home/user/test.txt".to_string(),
            start_line: None,
            end_line: None,
            explanation: Some("Test explanation".to_string()),
        });

        let env = fixture_environment();

        let actual = fixture.into_tool_output(input, None, &env);

        insta::assert_snapshot!(to_value(actual));
    }

    #[test]
    fn test_fs_read_basic_special_chars() {
        let fixture = ExecutionResult::FsRead(ReadOutput {
            content: Content::File("struct Foo<T>{ name: T }".to_string()),
            start_line: 1,
            end_line: 1,
            total_lines: 1,
        });

        let input = Tools::ForgeToolFsRead(FSRead {
            path: "/home/user/test.txt".to_string(),
            start_line: None,
            end_line: None,
            explanation: Some("Test explanation".to_string()),
        });

        let env = fixture_environment();

        let actual = fixture.into_tool_output(input, None, &env);

        insta::assert_snapshot!(to_value(actual));
    }

    #[test]
    fn test_fs_read_with_explicit_range() {
        let fixture = ExecutionResult::FsRead(ReadOutput {
            content: Content::File("Line 1\nLine 2\nLine 3".to_string()),
            start_line: 2,
            end_line: 3,
            total_lines: 5,
        });

        let input = Tools::ForgeToolFsRead(FSRead {
            path: "/home/user/test.txt".to_string(),
            start_line: Some(2),
            end_line: Some(3),
            explanation: Some("Test explanation".to_string()),
        });

        let env = fixture_environment();

        let actual = fixture.into_tool_output(input, None, &env);

        insta::assert_snapshot!(to_value(actual));
    }

    #[test]
    fn test_fs_read_with_truncation_path() {
        let fixture = ExecutionResult::FsRead(ReadOutput {
            content: Content::File("Truncated content".to_string()),
            start_line: 1,
            end_line: 100,
            total_lines: 200,
        });

        let input = Tools::ForgeToolFsRead(FSRead {
            path: "/home/user/large_file.txt".to_string(),
            start_line: None,
            end_line: None,
            explanation: Some("Test explanation".to_string()),
        });

        let env = fixture_environment();
        let truncation_path = Some(PathBuf::from("/tmp/truncated_content.txt"));

        let actual = fixture.into_tool_output(input, truncation_path, &env);

        insta::assert_snapshot!(to_value(actual));
    }

    #[test]
    fn test_fs_create_basic() {
        let fixture = ExecutionResult::FsCreate(FsCreateOutput {
            path: "/home/user/new_file.txt".to_string(),
            previous: None,
            warning: None,
        });

        let input = Tools::ForgeToolFsCreate(forge_domain::FSWrite {
            path: "/home/user/new_file.txt".to_string(),
            content: "Hello, world!".to_string(),
            overwrite: false,
            explanation: Some("Creating a new file".to_string()),
        });

        let env = fixture_environment();

        let actual = fixture.into_tool_output(input, None, &env);

        insta::assert_snapshot!(to_value(actual));
    }

    #[test]
    fn test_fs_create_overwrite() {
        let fixture = ExecutionResult::FsCreate(FsCreateOutput {
            path: "/home/user/existing_file.txt".to_string(),
            previous: Some("Old content".to_string()),
            warning: None,
        });

        let input = Tools::ForgeToolFsCreate(forge_domain::FSWrite {
            path: "/home/user/existing_file.txt".to_string(),
            content: "New content for the file".to_string(),
            overwrite: true,
            explanation: Some("Overwriting existing file".to_string()),
        });

        let env = fixture_environment();
        let actual = fixture.into_tool_output(input, None, &env);

        insta::assert_snapshot!(to_value(actual));
    }

    #[test]
    fn test_shell_output_no_truncation() {
        let fixture = ExecutionResult::Shell(ShellOutput {
            output: forge_domain::CommandOutput {
                command: "echo hello".to_string(),
                stdout: "hello\nworld".to_string(),
                stderr: "".to_string(),
                exit_code: Some(0),
            },
            shell: "/bin/bash".to_string(),
        });

        let input = Tools::ForgeToolProcessShell(forge_domain::Shell {
            command: "echo hello".to_string(),
            cwd: "/home/user".into(),
            explanation: Some("Test shell command".to_string()),
            keep_ansi: false,
        });

        let env = fixture_environment();
        let actual = fixture.into_tool_output(input, None, &env);

        insta::assert_snapshot!(to_value(actual));
    }

    #[test]
    fn test_shell_output_stdout_truncation_only() {
        // Create stdout with more lines than the truncation limit
        let mut stdout_lines = Vec::new();
        for i in 1..=25 {
            stdout_lines.push(format!("stdout line {}", i));
        }
        let stdout = stdout_lines.join("\n");

        let fixture = ExecutionResult::Shell(ShellOutput {
            output: forge_domain::CommandOutput {
                command: "long_command".to_string(),
                stdout,
                stderr: "".to_string(),
                exit_code: Some(0),
            },
            shell: "/bin/bash".to_string(),
        });

        let input = Tools::ForgeToolProcessShell(forge_domain::Shell {
            command: "long_command".to_string(),
            cwd: "/home/user".into(),
            explanation: Some("Test shell command with stdout truncation".to_string()),
            keep_ansi: false,
        });

        let env = fixture_environment();
        let truncation_path = Some(PathBuf::from("/tmp/shell_output.md"));
        let actual = fixture.into_tool_output(input, truncation_path, &env);

        insta::assert_snapshot!(to_value(actual));
    }

    #[test]
    fn test_shell_output_stderr_truncation_only() {
        // Create stderr with more lines than the truncation limit
        let mut stderr_lines = Vec::new();
        for i in 1..=25 {
            stderr_lines.push(format!("stderr line {}", i));
        }
        let stderr = stderr_lines.join("\n");

        let fixture = ExecutionResult::Shell(ShellOutput {
            output: forge_domain::CommandOutput {
                command: "error_command".to_string(),
                stdout: "".to_string(),
                stderr,
                exit_code: Some(1),
            },
            shell: "/bin/bash".to_string(),
        });

        let input = Tools::ForgeToolProcessShell(forge_domain::Shell {
            command: "error_command".to_string(),
            cwd: "/home/user".into(),
            explanation: Some("Test shell command with stderr truncation".to_string()),
            keep_ansi: false,
        });

        let env = fixture_environment();
        let truncation_path = Some(PathBuf::from("/tmp/shell_output.md"));
        let actual = fixture.into_tool_output(input, truncation_path, &env);

        insta::assert_snapshot!(to_value(actual));
    }

    #[test]
    fn test_shell_output_both_stdout_stderr_truncation() {
        // Create both stdout and stderr with more lines than the truncation limit
        let mut stdout_lines = Vec::new();
        for i in 1..=25 {
            stdout_lines.push(format!("stdout line {}", i));
        }
        let stdout = stdout_lines.join("\n");

        let mut stderr_lines = Vec::new();
        for i in 1..=30 {
            stderr_lines.push(format!("stderr line {}", i));
        }
        let stderr = stderr_lines.join("\n");

        let fixture = ExecutionResult::Shell(ShellOutput {
            output: forge_domain::CommandOutput {
                command: "complex_command".to_string(),
                stdout,
                stderr,
                exit_code: Some(0),
            },
            shell: "/bin/bash".to_string(),
        });

        let input = Tools::ForgeToolProcessShell(forge_domain::Shell {
            command: "complex_command".to_string(),
            cwd: "/home/user".into(),
            explanation: Some(
                "Test shell command with both stdout and stderr truncation".to_string(),
            ),
            keep_ansi: false,
        });

        let env = fixture_environment();
        let truncation_path = Some(PathBuf::from("/tmp/shell_output.md"));
        let actual = fixture.into_tool_output(input, truncation_path, &env);

        insta::assert_snapshot!(to_value(actual));
    }

    #[test]
    fn test_shell_output_exact_boundary_stdout() {
        // Create stdout with exactly the truncation limit (prefix + suffix = 20 lines)
        let mut stdout_lines = Vec::new();
        for i in 1..=20 {
            stdout_lines.push(format!("stdout line {}", i));
        }
        let stdout = stdout_lines.join("\n");

        let fixture = ExecutionResult::Shell(ShellOutput {
            output: forge_domain::CommandOutput {
                command: "boundary_command".to_string(),
                stdout,
                stderr: "".to_string(),
                exit_code: Some(0),
            },
            shell: "/bin/bash".to_string(),
        });

        let input = Tools::ForgeToolProcessShell(forge_domain::Shell {
            command: "boundary_command".to_string(),
            cwd: "/home/user".into(),
            explanation: Some("Test shell command at exact boundary".to_string()),
            keep_ansi: false,
        });

        let env = fixture_environment();
        let actual = fixture.into_tool_output(input, None, &env);

        insta::assert_snapshot!(to_value(actual));
    }

    #[test]
    fn test_shell_output_single_line_each() {
        let fixture = ExecutionResult::Shell(ShellOutput {
            output: forge_domain::CommandOutput {
                command: "simple_command".to_string(),
                stdout: "single stdout line".to_string(),
                stderr: "single stderr line".to_string(),
                exit_code: Some(0),
            },
            shell: "/bin/bash".to_string(),
        });

        let input = Tools::ForgeToolProcessShell(forge_domain::Shell {
            command: "simple_command".to_string(),
            cwd: "/home/user".into(),
            explanation: Some("Test shell command with single lines".to_string()),
            keep_ansi: false,
        });

        let env = fixture_environment();
        let actual = fixture.into_tool_output(input, None, &env);

        insta::assert_snapshot!(to_value(actual));
    }

    #[test]
    fn test_shell_output_empty_streams() {
        let fixture = ExecutionResult::Shell(ShellOutput {
            output: forge_domain::CommandOutput {
                command: "silent_command".to_string(),
                stdout: "".to_string(),
                stderr: "".to_string(),
                exit_code: Some(0),
            },
            shell: "/bin/bash".to_string(),
        });

        let input = Tools::ForgeToolProcessShell(forge_domain::Shell {
            command: "silent_command".to_string(),
            cwd: "/home/user".into(),
            explanation: Some("Test shell command with empty output".to_string()),
            keep_ansi: false,
        });

        let env = fixture_environment();
        let actual = fixture.into_tool_output(input, None, &env);

        insta::assert_snapshot!(to_value(actual));
    }

    #[test]
    fn test_shell_output_line_number_calculation() {
        // Test specific line number calculations for 1-based indexing
        let mut stdout_lines = Vec::new();
        for i in 1..=15 {
            stdout_lines.push(format!("stdout {}", i));
        }
        let stdout = stdout_lines.join("\n");

        let mut stderr_lines = Vec::new();
        for i in 1..=12 {
            stderr_lines.push(format!("stderr {}", i));
        }
        let stderr = stderr_lines.join("\n");

        let fixture = ExecutionResult::Shell(ShellOutput {
            output: forge_domain::CommandOutput {
                command: "line_test_command".to_string(),
                stdout,
                stderr,
                exit_code: Some(0),
            },
            shell: "/bin/bash".to_string(),
        });

        let input = Tools::ForgeToolProcessShell(forge_domain::Shell {
            command: "line_test_command".to_string(),
            cwd: "/home/user".into(),
            explanation: Some("Test line number calculation".to_string()),
            keep_ansi: false,
        });

        let env = fixture_environment();
        let truncation_path = Some(PathBuf::from("/tmp/shell_output.md"));
        let actual = fixture.into_tool_output(input, truncation_path, &env);

        insta::assert_snapshot!(to_value(actual));
    }

    #[test]
    fn test_fs_search_output() {
        // Create a large number of search matches to trigger truncation
        let mut matches = Vec::new();
        let total_lines = 50;
        for i in 1..=total_lines {
            matches.push(Match {
                path: "/home/user/project/foo.txt".to_string(),
                result: Some(MatchResult::Found {
                    line: format!("Match line {}: Test", i),
                    line_number: i,
                }),
            });
        }

        let fixture = ExecutionResult::FsSearch(Some(SearchResult { matches }));

        let input = Tools::ForgeToolFsSearch(forge_domain::FSSearch {
            path: "/home/user/project".to_string(),
            regex: Some("search".to_string()),
            start_index: Some(6),
            max_search_lines: Some(30), // This will be limited by env.max_search_lines (25)
            file_pattern: Some("*.txt".to_string()),
            explanation: Some("Testing truncated search output".to_string()),
        });

        let env = fixture_environment(); // max_search_lines is 25

        let actual = fixture.into_tool_output(input, None, &env);

        insta::assert_snapshot!(to_value(actual));
    }

    #[test]
    fn test_fs_search_max_output() {
        // Create a large number of search matches to trigger truncation
        let mut matches = Vec::new();
        let total_lines = 50; // Total lines found.
        for i in 1..=total_lines {
            matches.push(Match {
                path: "/home/user/project/foo.txt".to_string(),
                result: Some(MatchResult::Found {
                    line: format!("Match line {}: Test", i),
                    line_number: i,
                }),
            });
        }

        let fixture = ExecutionResult::FsSearch(Some(SearchResult { matches }));

        let input = Tools::ForgeToolFsSearch(forge_domain::FSSearch {
            path: "/home/user/project".to_string(),
            regex: Some("search".to_string()),
            start_index: Some(6),
            max_search_lines: Some(30), // This will be limited by env.max_search_lines (25)
            file_pattern: Some("*.txt".to_string()),
            explanation: Some("Testing truncated search output".to_string()),
        });

        let mut env = fixture_environment();
        // Total lines found are 50, but we limit to 10 for this test
        env.max_search_lines = 10;

        let actual = fixture.into_tool_output(input, None, &env);

        insta::assert_snapshot!(to_value(actual));
    }

    #[test]
    fn test_fs_search_no_matches() {
        let fixture = ExecutionResult::FsSearch(None);

        let input = Tools::ForgeToolFsSearch(forge_domain::FSSearch {
            path: "/home/user/empty_project".to_string(),
            regex: Some("nonexistent".to_string()),
            start_index: None,
            max_search_lines: None,
            file_pattern: None,
            explanation: Some("Testing search with no matches".to_string()),
        });

        let env = fixture_environment();

        let actual = fixture.into_tool_output(input, None, &env);

        insta::assert_snapshot!(to_value(actual));
    }

    #[test]
    fn test_fs_create_with_warning() {
        let fixture = ExecutionResult::FsCreate(FsCreateOutput {
            path: "/home/user/file_with_warning.txt".to_string(),
            previous: None,
            warning: Some("File created in non-standard location".to_string()),
        });

        let input = Tools::ForgeToolFsCreate(forge_domain::FSWrite {
            path: "/home/user/file_with_warning.txt".to_string(),
            content: "Content with warning".to_string(),
            overwrite: false,
            explanation: Some("Creating file with warning".to_string()),
        });

        let env = fixture_environment();

        let actual = fixture.into_tool_output(input, None, &env);

        insta::assert_snapshot!(to_value(actual));
    }

    #[test]
    fn test_fs_remove_success() {
        let fixture = ExecutionResult::FsRemove(FsRemoveOutput {});

        let input = Tools::ForgeToolFsRemove(forge_domain::FSRemove {
            path: "/home/user/file_to_delete.txt".to_string(),
            explanation: Some("Removing unnecessary file".to_string()),
        });

        let env = fixture_environment();

        let actual = fixture.into_tool_output(input, None, &env);

        insta::assert_snapshot!(to_value(actual));
    }

    #[test]
    fn test_fs_search_with_results() {
        let fixture = ExecutionResult::FsSearch(Some(SearchResult {
            matches: vec![
                Match {
                    path: "file1.txt".to_string(),
                    result: Some(MatchResult::Found {
                        line_number: 1,
                        line: "Hello world".to_string(),
                    }),
                },
                Match {
                    path: "file2.txt".to_string(),
                    result: Some(MatchResult::Found {
                        line_number: 3,
                        line: "Hello universe".to_string(),
                    }),
                },
            ],
        }));

        let input = Tools::ForgeToolFsSearch(forge_domain::FSSearch {
            path: "/home/user/project".to_string(),
            regex: Some("Hello".to_string()),
            start_index: None,
            max_search_lines: None,
            file_pattern: Some("*.txt".to_string()),
            explanation: Some("Searching for Hello pattern".to_string()),
        });

        let env = fixture_environment();

        let actual = fixture.into_tool_output(input, None, &env);

        insta::assert_snapshot!(to_value(actual));
    }

    #[test]
    fn test_fs_search_no_results() {
        let fixture = ExecutionResult::FsSearch(None);

        let input = Tools::ForgeToolFsSearch(forge_domain::FSSearch {
            path: "/home/user/project".to_string(),
            regex: Some("NonExistentPattern".to_string()),
            start_index: None,
            max_search_lines: None,
            file_pattern: None,
            explanation: Some("Searching for non-existent pattern".to_string()),
        });

        let env = fixture_environment();

        let actual = fixture.into_tool_output(input, None, &env);

        insta::assert_snapshot!(to_value(actual));
    }

    #[test]
    fn test_fs_patch_basic() {
        let fixture = ExecutionResult::FsPatch(PatchOutput {
            warning: None,
            before: "Hello world\nThis is a test".to_string(),
            after: "Hello universe\nThis is a test".to_string(),
        });

        let input = Tools::ForgeToolFsPatch(forge_domain::FSPatch {
            path: "/home/user/test.txt".to_string(),
            search: "world".to_string(),
            operation: forge_domain::PatchOperation::Replace,
            content: "universe".to_string(),
            explanation: Some("Replacing world with universe".to_string()),
        });

        let env = fixture_environment();

        let actual = fixture.into_tool_output(input, None, &env);

        insta::assert_snapshot!(to_value(actual));
    }

    #[test]
    fn test_fs_patch_with_warning() {
        let fixture = ExecutionResult::FsPatch(PatchOutput {
            warning: Some("Large file modification".to_string()),
            before: "line1\nline2".to_string(),
            after: "line1\nnew line\nline2".to_string(),
        });

        let input = Tools::ForgeToolFsPatch(forge_domain::FSPatch {
            path: "/home/user/large_file.txt".to_string(),
            search: "line1".to_string(),
            operation: forge_domain::PatchOperation::Append,
            content: "\nnew line".to_string(),
            explanation: Some("Adding new line after line1".to_string()),
        });

        let env = fixture_environment();

        let actual = fixture.into_tool_output(input, None, &env);

        insta::assert_snapshot!(to_value(actual));
    }

    #[test]
    fn test_fs_undo_success() {
        let fixture = ExecutionResult::FsUndo(FsUndoOutput {
            before_undo: "ABC".to_string(),
            after_undo: "PQR".to_string(),
        });

        let input = Tools::ForgeToolFsUndo(forge_domain::FSUndo {
            path: "/home/user/test.txt".to_string(),
            explanation: Some("Reverting changes to test file".to_string()),
        });

        let env = fixture_environment();

        let actual = fixture.into_tool_output(input, None, &env);

        insta::assert_snapshot!(to_value(actual));
    }

    #[test]
    fn test_net_fetch_success() {
        let fixture = ExecutionResult::NetFetch(HttpResponse {
            content: "# Example Website\n\nThis is some content from a website.".to_string(),
            code: 200,
            context: ResponseContext::Raw,
            content_type: "text/plain".to_string(),
        });

        let input = Tools::ForgeToolNetFetch(forge_domain::NetFetch {
            url: "https://example.com".to_string(),
            raw: Some(false),
            explanation: Some("Fetching content from example website".to_string()),
        });

        let env = fixture_environment();

        let actual = fixture.into_tool_output(input, None, &env);

        insta::assert_snapshot!(to_value(actual));
    }

    #[test]
    fn test_net_fetch_truncated() {
        let env = fixture_environment();
        let truncated_content = "Truncated Content".to_string();
        let long_content = format!(
            "{}{}",
            "A".repeat(env.fetch_truncation_limit),
            &truncated_content
        );
        let fixture = ExecutionResult::NetFetch(HttpResponse {
            content: long_content,
            code: 200,
            context: ResponseContext::Parsed,
            content_type: "text/html".to_string(),
        });
        let input = Tools::ForgeToolNetFetch(forge_domain::NetFetch {
            url: "https://example.com/large-page".to_string(),
            raw: Some(false),
            explanation: Some("Fetching large content that will be truncated".to_string()),
        });

        let truncation_path = Some(std::path::PathBuf::from("/tmp/forge_fetch_abc123.txt"));

        let actual = fixture.into_tool_output(input, truncation_path, &env);

        // make sure that the content is truncated
        assert!(
            !actual
                .values
                .get(0)
                .unwrap()
                .as_str()
                .unwrap()
                .ends_with(&truncated_content)
        );
        insta::assert_snapshot!(to_value(actual));
    }

    #[test]
    fn test_shell_success() {
        let fixture = ExecutionResult::Shell(ShellOutput {
            output: forge_domain::CommandOutput {
                command: "ls -la".to_string(),
                stdout: "total 8\ndrwxr-xr-x  2 user user 4096 Jan  1 12:00 .\ndrwxr-xr-x 10 user user 4096 Jan  1 12:00 ..".to_string(),
                stderr: "".to_string(),
                exit_code: Some(0),
            },
            shell: "/bin/bash".to_string(),
        });

        let input = Tools::ForgeToolProcessShell(forge_domain::Shell {
            command: "ls -la".to_string(),
            cwd: std::path::PathBuf::from("/home/user"),
            keep_ansi: false,
            explanation: Some("Listing directory contents".to_string()),
        });

        let env = fixture_environment();

        let actual = fixture.into_tool_output(input, None, &env);

        insta::assert_snapshot!(to_value(actual));
    }

    #[test]
    fn test_follow_up_with_question() {
        let fixture =
            ExecutionResult::FollowUp(Some("Which file would you like to edit?".to_string()));

        let input = Tools::ForgeToolFollowup(forge_domain::Followup {
            question: "Which file would you like to edit?".to_string(),
            multiple: Some(false),
            option1: Some("file1.txt".to_string()),
            option2: Some("file2.txt".to_string()),
            option3: None,
            option4: None,
            option5: None,
            explanation: Some("Asking user for file selection".to_string()),
        });

        let env = fixture_environment();

        let actual = fixture.into_tool_output(input, None, &env);

        insta::assert_snapshot!(to_value(actual));
    }

    #[test]
    fn test_follow_up_no_question() {
        let fixture = ExecutionResult::FollowUp(None);

        let input = Tools::ForgeToolFollowup(forge_domain::Followup {
            question: "Do you want to continue?".to_string(),
            multiple: Some(false),
            option1: Some("Yes".to_string()),
            option2: Some("No".to_string()),
            option3: None,
            option4: None,
            option5: None,
            explanation: Some("Asking for user confirmation".to_string()),
        });

        let env = fixture_environment();

        let actual = fixture.into_tool_output(input, None, &env);

        insta::assert_snapshot!(to_value(actual));
    }

    #[test]
    #[should_panic(
        expected = r#"Unhandled tool execution result: input_tool=ForgeToolFsCreate(FSWrite { path: "/home/user/test.txt", content: "test", overwrite: false, explanation: Some("Test explanation") }), execution_result=FsRead(ReadOutput { content: File("test content"), start_line: 1, end_line: 1, total_lines: 1 })"#
    )]
    fn test_mismatch_error() {
        let fixture = ExecutionResult::FsRead(ReadOutput {
            content: Content::File("test content".to_string()),
            start_line: 1,
            end_line: 1,
            total_lines: 1,
        });

        // Intentionally provide wrong input type to test panic handling
        let input = Tools::ForgeToolFsCreate(forge_domain::FSWrite {
            path: "/home/user/test.txt".to_string(),
            content: "test".to_string(),
            overwrite: false,
            explanation: Some("Test explanation".to_string()),
        });

        let env = fixture_environment();

        // This should panic
        let _ = fixture.into_tool_output(input, None, &env);
    }
}<|MERGE_RESOLUTION|>--- conflicted
+++ resolved
@@ -333,12 +333,9 @@
             },
             max_search_lines: 25,
             fetch_truncation_limit: 55,
-<<<<<<< HEAD
+            max_read_size: 10,
             stdout_max_prefix_length: 10,
             stdout_max_suffix_length: 10,
-=======
-            max_read_size: 10,
->>>>>>> eebf37c1
         }
     }
 
