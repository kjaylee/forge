use derive_more::{Display, From};
use serde::{Deserialize, Serialize};
use std::collections::HashMap;
use strum_macros::EnumIter;

#[derive(Deserialize)]
#[serde(rename_all = "camelCase")]
pub struct InitAuth {
    pub session_id: String,
    pub auth_url: String,
    pub token: String,
}

#[derive(Default, Clone, Serialize, Deserialize)]
#[serde(rename_all = "camelCase")]
pub struct AppConfig {
    #[serde(default, skip_serializing_if = "Option::is_none")]
    pub key_info: Option<LoginInfo>,
    #[serde(default, skip_serializing_if = "Option::is_none")]
    pub choices: Option<ChoicesConfig>,
}

#[derive(Clone, Serialize, Deserialize, From)]
#[serde(rename_all = "camelCase")]
pub struct LoginInfo {
    pub api_key: String,
    pub api_key_name: String,
    pub api_key_masked: String,
    #[serde(default, skip_serializing_if = "Option::is_none")]
    pub email: Option<String>,
    #[serde(default, skip_serializing_if = "Option::is_none")]
    pub name: Option<String>,
<<<<<<< HEAD
}

#[derive(Default, Debug, Clone, Serialize, Deserialize, Display, PartialEq, EnumIter)]
#[serde(rename_all = "camelCase")]
pub enum ChoiceType {
    Allow,
    #[default]
    #[display("Ask every time")]
    AskEveryTime,
}

#[derive(Default, Debug, Clone, Serialize, Deserialize)]
#[serde(rename_all = "camelCase")]
pub struct ChoicesConfig {
    #[serde(default, skip_serializing_if = "HashMap::is_empty")]
    pub execute_shell_commands: HashMap<String, ChoiceType>,
}
#[derive(Clone, Debug, Display, EnumIter)]
pub enum ConfigOption {
    #[display("Shell Command Execution")]
    ShellCommandExecution,
=======
    #[serde(default, skip_serializing_if = "Option::is_none")]
    pub auth_provider_id: Option<String>,
>>>>>>> 64e87367
}<|MERGE_RESOLUTION|>--- conflicted
+++ resolved
@@ -30,7 +30,8 @@
     pub email: Option<String>,
     #[serde(default, skip_serializing_if = "Option::is_none")]
     pub name: Option<String>,
-<<<<<<< HEAD
+    #[serde(default, skip_serializing_if = "Option::is_none")]
+    pub auth_provider_id: Option<String>,
 }
 
 #[derive(Default, Debug, Clone, Serialize, Deserialize, Display, PartialEq, EnumIter)]
@@ -52,8 +53,4 @@
 pub enum ConfigOption {
     #[display("Shell Command Execution")]
     ShellCommandExecution,
-=======
-    #[serde(default, skip_serializing_if = "Option::is_none")]
-    pub auth_provider_id: Option<String>,
->>>>>>> 64e87367
 }