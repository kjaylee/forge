use std::sync::Arc;

use anyhow::Result;
<<<<<<< HEAD
use forge_domain::{ChatRequest, EmbeddingsRepository, Environment, ProviderService};
=======
use forge_domain::{ChatRequest, Environment, ProviderService, ToolService};
>>>>>>> f162e469
use handlebars::Handlebars;
use serde::Serialize;
use tracing::debug;

use super::file_read::FileReadService;
use super::{PromptService, Service};
use crate::embeddings::Embedder;

impl Service {
    pub fn system_prompt(
        env: Environment,
        tool: Arc<dyn ToolService>,
        provider: Arc<dyn ProviderService>,
        file_read: Arc<dyn FileReadService>,
        learning_repository: Arc<dyn EmbeddingsRepository>,
    ) -> impl PromptService {
        Live::new(env, tool, provider, file_read, learning_repository)
    }
}

#[derive(Clone, Serialize)]
struct SystemContext {
    env: Environment,
    tool_information: String,
    tool_supported: bool,
    custom_instructions: Option<String>,
    learnings: Option<Vec<String>>,
}

#[derive(Clone)]
struct Live {
    env: Environment,
    tool: Arc<dyn ToolService>,
    provider: Arc<dyn ProviderService>,
    file_read: Arc<dyn FileReadService>,
    learning_repository: Arc<dyn EmbeddingsRepository>,
}

impl Live {
    pub fn new(
        env: Environment,
        tool: Arc<dyn ToolService>,
        provider: Arc<dyn ProviderService>,
        file_read: Arc<dyn FileReadService>,
        learning_repository: Arc<dyn EmbeddingsRepository>,
    ) -> Self {
        Self { env, tool, provider, file_read, learning_repository }
    }
}

#[async_trait::async_trait]
impl PromptService for Live {
    async fn get(&self, request: &ChatRequest) -> Result<String> {
        let template = include_str!("../prompts/coding/system.md");

        let custom_instructions = match request.custom_instructions {
            None => None,
            Some(ref path) => {
                let content = self.file_read.read(path.clone()).await.unwrap();
                Some(content)
            }
        };

        let mut hb = Handlebars::new();
        hb.set_strict_mode(true);
        hb.register_escape_fn(|str| str.to_string());

        let tool_supported = self
            .provider
            .parameters(&request.model)
            .await
            .unwrap()
            .tool_supported;

        debug!(
            "Tool support for {}: {}",
            request.model.as_str(),
            tool_supported
        );

        let learnings = self
            .learning_repository
            .search(
                Embedder::embed(request.content.clone())?,
                vec!["learning".to_owned()],
                3,
            )
            .await?;
        let learnings = if learnings.is_empty() {
            None
        } else {
            Some(learnings.into_iter().map(|l| l.data).collect())
        };

        debug!("Learnings used: {:#?}", learnings);

        let ctx = SystemContext {
            env: self.env.clone(),
            tool_information: self.tool.usage_prompt(),
            tool_supported,
            custom_instructions,
            learnings,
        };

        Ok(hb.render_template(template, &ctx)?)
    }
}

#[cfg(test)]
mod tests {

    use forge_domain::{ModelId, Parameters};
    use insta::assert_snapshot;

    use super::*;
<<<<<<< HEAD
    use crate::service::file_read::tests::TestFileReadService;
    use crate::service::tests::TestProvider;
    use crate::tests::TestLearningEmbedding;
=======
    use crate::service::test::{TestFileReadService, TestProvider};
>>>>>>> f162e469

    fn test_env() -> Environment {
        Environment {
            os: "linux".to_string(),
            cwd: "/home/user/project".to_string(),
            shell: "/bin/bash".to_string(),
            home: Some("/home/user".to_string()),
            files: vec!["file1.txt".to_string(), "file2.txt".to_string()],
            api_key: "test".to_string(),
            large_model_id: "open-ai/gpt-4o".to_string(),
            small_model_id: "open-ai/gpt-4o-mini".to_string(),
        }
    }

    #[tokio::test]
    async fn test_tool_supported() {
        let env = test_env();
        let learning_embedding_idx = Arc::new(TestLearningEmbedding::init().await);
        let _ = learning_embedding_idx
            .insert(
                "Always write unit tests to ensure the correctness of solution".to_string(),
                vec!["learning".to_owned()],
            )
            .await
            .unwrap();
        let _ = learning_embedding_idx
            .insert(
                "with rust always use pattern matching for exhuastive matching".to_string(),
                vec!["learning".to_owned()],
            )
            .await
            .unwrap();

        let tools = Arc::new(Service::tool_service(learning_embedding_idx.clone()));
        let provider = Arc::new(
            TestProvider::default()
                .parameters(vec![(ModelId::new("gpt-3.5-turbo"), Parameters::new(true))]),
        );
        let file = Arc::new(TestFileReadService::default());
        let request =
            ChatRequest::new(ModelId::new("gpt-3.5-turbo"), "write fibo sequence in rust");
        let prompt = Live::new(env, tools, provider, file, learning_embedding_idx)
            .get(&request)
            .await
            .unwrap();
        assert_snapshot!(prompt);
    }

    #[tokio::test]
    async fn test_tool_unsupported() {
        let env = test_env();
        let learning_embedding_idx = Arc::new(TestLearningEmbedding::init().await);
        let tools = Arc::new(Service::tool_service(learning_embedding_idx.clone()));
        let provider = Arc::new(TestProvider::default().parameters(vec![(
            ModelId::new("gpt-3.5-turbo"),
            Parameters::new(false),
        )]));
        let file = Arc::new(TestFileReadService::default());
        let request = ChatRequest::new(ModelId::new("gpt-3.5-turbo"), "test task");
        let prompt = Live::new(env, tools, provider, file, learning_embedding_idx)
            .get(&request)
            .await
            .unwrap();
        assert_snapshot!(prompt);
    }

    #[tokio::test]
    async fn test_system_prompt_custom_prompt() {
        let env = test_env();
        let learning_embedding_idx = Arc::new(TestLearningEmbedding::init().await);
        let tools = Arc::new(Service::tool_service(learning_embedding_idx.clone()));
        let provider = Arc::new(TestProvider::default().parameters(vec![(
            ModelId::new("gpt-3.5-turbo"),
            Parameters::new(false),
        )]));
        let file = Arc::new(TestFileReadService::default().add(".custom.md", "Woof woof!"));
        let request = ChatRequest::new(ModelId::new("gpt-3.5-turbo"), "test task")
            .custom_instructions(".custom.md");
        let prompt = Live::new(env, tools, provider, file, learning_embedding_idx)
            .get(&request)
            .await
            .unwrap();
        assert!(prompt.contains("Woof woof!"));
    }
}<|MERGE_RESOLUTION|>--- conflicted
+++ resolved
@@ -1,11 +1,7 @@
 use std::sync::Arc;
 
 use anyhow::Result;
-<<<<<<< HEAD
-use forge_domain::{ChatRequest, EmbeddingsRepository, Environment, ProviderService};
-=======
-use forge_domain::{ChatRequest, Environment, ProviderService, ToolService};
->>>>>>> f162e469
+use forge_domain::{ChatRequest, EmbeddingsRepository,Environment, ProviderService, ToolService};
 use handlebars::Handlebars;
 use serde::Serialize;
 use tracing::debug;
@@ -121,13 +117,9 @@
     use insta::assert_snapshot;
 
     use super::*;
-<<<<<<< HEAD
-    use crate::service::file_read::tests::TestFileReadService;
-    use crate::service::tests::TestProvider;
+    use crate::service::test::{TestFileReadService, TestProvider};
     use crate::tests::TestLearningEmbedding;
-=======
-    use crate::service::test::{TestFileReadService, TestProvider};
->>>>>>> f162e469
+
 
     fn test_env() -> Environment {
         Environment {
