use std::sync::Arc;

use anyhow::Result;
use forge_domain::{
    ChatRequest, ChatResponse, Config, Context, Conversation, ConversationId, Environment, Model,
    ProviderService, ResultStream, ToolDefinition, ToolService,
};

use super::chat::ConversationHistory;
use super::completion::CompletionService;
use super::{File, Service, UIService};
use crate::{ConfigRepository, ConversationRepository};

#[async_trait::async_trait]
pub trait RootAPIService: Send + Sync {
    async fn completions(&self) -> Result<Vec<File>>;
    async fn tools(&self) -> Vec<ToolDefinition>;
    async fn context(&self, conversation_id: ConversationId) -> Result<Context>;
    async fn models(&self) -> Result<Vec<Model>>;
    async fn chat(&self, chat: ChatRequest) -> ResultStream<ChatResponse, anyhow::Error>;
    async fn conversations(&self) -> Result<Vec<Conversation>>;
    async fn conversation(&self, conversation_id: ConversationId) -> Result<ConversationHistory>;
    async fn get_config(&self) -> Result<Config>;
    async fn set_config(&self, request: Config) -> Result<Config>;
}

impl Service {
    pub fn root_api_service(env: Environment) -> impl RootAPIService {
        Live::new(env)
    }
}

#[derive(Clone)]
struct Live {
    provider: Arc<dyn ProviderService>,
    tool: Arc<dyn ToolService>,
    completions: Arc<dyn CompletionService>,
    ui_service: Arc<dyn UIService>,
    storage: Arc<dyn ConversationRepository>,
    config_storage: Arc<dyn ConfigRepository>,
}

impl Live {
    fn new(env: Environment) -> Self {
        let cwd: String = env.cwd.clone();
<<<<<<< HEAD
        let learning_repository = Arc::new(
            Service::learning_service(&cwd).expect("Failed to create learning storage service"),
        );
        let provider = Arc::new(forge_provider::Service::open_router(env.api_key.clone()));
        let tool = Arc::new(forge_tool::Service::tool_service(
            cwd.clone(),
            learning_repository.clone(),
        ));
=======
        let provider = Arc::new(Service::provider_service(env.api_key.clone()));
        let tool = Arc::new(forge_tool::Service::tool_service());
>>>>>>> 6678adde
        let file_read = Arc::new(Service::file_read_service());

        let system_prompt = Arc::new(Service::system_prompt(
            env.clone(),
            tool.clone(),
            provider.clone(),
            learning_repository.clone(),
        ));
        let user_prompt = Arc::new(Service::user_prompt_service(file_read.clone()));

        let storage =
            Arc::new(Service::storage_service(&cwd).expect("Failed to create storage service"));

        let chat_service = Arc::new(Service::chat_service(
            provider.clone(),
            system_prompt.clone(),
            tool.clone(),
            user_prompt,
        ));
        let completions = Arc::new(Service::completion_service(cwd.clone()));

        let title_service = Arc::new(Service::title_service(provider.clone()));

        let chat_service = Arc::new(Service::ui_service(
            storage.clone(),
            chat_service,
            title_service,
        ));
        let config_storage = Arc::new(
            Service::config_service(&cwd).expect("Failed to create config storage service"),
        );

        Self {
            provider,
            tool,
            completions,
            ui_service: chat_service,
            storage,
            config_storage,
        }
    }
}

#[async_trait::async_trait]
impl RootAPIService for Live {
    async fn completions(&self) -> Result<Vec<File>> {
        self.completions.list().await
    }

    async fn tools(&self) -> Vec<ToolDefinition> {
        self.tool.list()
    }

    async fn context(&self, conversation_id: ConversationId) -> Result<Context> {
        Ok(self
            .storage
            .get_conversation(conversation_id)
            .await?
            .context)
    }

    async fn models(&self) -> Result<Vec<Model>> {
        Ok(self.provider.models().await?)
    }

    async fn chat(&self, chat: ChatRequest) -> ResultStream<ChatResponse, anyhow::Error> {
        Ok(self.ui_service.chat(chat).await?)
    }

    async fn conversations(&self) -> Result<Vec<Conversation>> {
        self.storage.list_conversations().await
    }

    async fn conversation(&self, conversation_id: ConversationId) -> Result<ConversationHistory> {
        Ok(self
            .storage
            .get_conversation(conversation_id)
            .await?
            .context
            .into())
    }

    async fn get_config(&self) -> Result<Config> {
        Ok(self.config_storage.get().await?)
    }

    async fn set_config(&self, request: Config) -> Result<Config> {
        self.config_storage.set(request).await
    }
}<|MERGE_RESOLUTION|>--- conflicted
+++ resolved
@@ -43,19 +43,14 @@
 impl Live {
     fn new(env: Environment) -> Self {
         let cwd: String = env.cwd.clone();
-<<<<<<< HEAD
         let learning_repository = Arc::new(
             Service::learning_service(&cwd).expect("Failed to create learning storage service"),
         );
-        let provider = Arc::new(forge_provider::Service::open_router(env.api_key.clone()));
+        let provider = Arc::new(Service::provider_service(env.api_key.clone()));
         let tool = Arc::new(forge_tool::Service::tool_service(
             cwd.clone(),
             learning_repository.clone(),
         ));
-=======
-        let provider = Arc::new(Service::provider_service(env.api_key.clone()));
-        let tool = Arc::new(forge_tool::Service::tool_service());
->>>>>>> 6678adde
         let file_read = Arc::new(Service::file_read_service());
 
         let system_prompt = Arc::new(Service::system_prompt(
